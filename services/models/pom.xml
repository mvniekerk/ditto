--- conflicted
+++ resolved
@@ -65,8 +65,5 @@
             </plugins>
         </pluginManagement>
     </build>
-<<<<<<< HEAD
 
-=======
->>>>>>> 87793c89
 </project>