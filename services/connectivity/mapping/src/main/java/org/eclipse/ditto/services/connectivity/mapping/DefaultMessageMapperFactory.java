--- conflicted
+++ resolved
@@ -119,19 +119,12 @@
     @Override
     public Optional<MessageMapper> mapperOf(final String mapperId, final MappingContext mappingContext) {
         final Optional<MessageMapper> mapper = createMessageMapperInstance(mappingContext.getMappingEngine());
-<<<<<<< HEAD
         final Map<String, String> configuredIncomingConditions = mappingContext.getIncomingConditions();
         final Map<String, String> configuredOutgoingConditions = mappingContext.getOutgoingConditions();
-        final Map<String, String> defaultOptions =
-                mapper.map(MessageMapper::getDefaultOptions).orElse(Collections.emptyMap());
-        final Map<String, String> configuredAndDefaultOptions =
-                mergeMappingOptions(defaultOptions, mappingContext.getOptions());
-=======
         final JsonObject defaultOptions =
                 mapper.map(MessageMapper::getDefaultOptions).orElse(JsonObject.empty());
         final Map<String, JsonValue> configuredAndDefaultOptions =
                 mergeMappingOptions(defaultOptions, mappingContext.getOptionsAsJson());
->>>>>>> 1d7a7b44
         final MessageMapperConfiguration options =
                 DefaultMessageMapperConfiguration.of(mapperId, configuredAndDefaultOptions,
                         configuredIncomingConditions, configuredOutgoingConditions);
