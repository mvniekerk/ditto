/*
 * Copyright (c) 2019 Contributors to the Eclipse Foundation
 *
 * See the NOTICE file(s) distributed with this work for additional
 * information regarding copyright ownership.
 *
 * This program and the accompanying materials are made available under the
 * terms of the Eclipse Public License 2.0 which is available at
 * http://www.eclipse.org/legal/epl-2.0
 *
 * SPDX-License-Identifier: EPL-2.0
 */
package org.eclipse.ditto.services.connectivity.messaging.mqtt.hivemq;

import java.util.concurrent.CompletionStage;

import javax.annotation.Nullable;

import org.eclipse.ditto.model.connectivity.Connection;
import org.eclipse.ditto.model.connectivity.Source;
import org.eclipse.ditto.services.connectivity.messaging.mqtt.MqttSpecificConfig;
import org.eclipse.ditto.services.utils.akka.logging.ThreadSafeDittoLoggingAdapter;

import com.hivemq.client.mqtt.mqtt3.Mqtt3AsyncClient;
import com.hivemq.client.mqtt.mqtt3.message.publish.Mqtt3Publish;
import com.hivemq.client.mqtt.mqtt3.message.subscribe.Mqtt3Subscribe;
import com.hivemq.client.mqtt.mqtt3.message.subscribe.suback.Mqtt3SubAck;

import akka.actor.ActorRef;
import akka.actor.Props;

/**
 * Actor which handles connection to MQTT 3.1.1 server.
 */
public final class HiveMqtt3ClientActor
        extends AbstractMqttClientActor<Mqtt3Subscribe, Mqtt3Publish, Mqtt3AsyncClient, Mqtt3SubAck> {

    @SuppressWarnings("unused") // used by `props` via reflection
    private HiveMqtt3ClientActor(final Connection connection,
            @Nullable final ActorRef proxyActor,
            final ActorRef connectionActor,
            final HiveMqtt3ClientFactory clientFactory) {

        super(connection, proxyActor, connectionActor, clientFactory);
    }

    @SuppressWarnings("unused") // used by `props` via reflection
    private HiveMqtt3ClientActor(final Connection connection, @Nullable final ActorRef proxyActor,
            final ActorRef connectionActor) {
        this(connection, proxyActor, connectionActor, DefaultHiveMqtt3ClientFactory.getInstance());
    }

    /**
     * Creates Akka configuration object for this actor.
     *
     * @param connection the connection.
     * @param proxyActor the actor used to send signals into the ditto cluster.
     * @param connectionActor the connectionPersistenceActor which created this client.
     * @param clientFactory factory used to create required mqtt clients
     * @return the Akka configuration Props object.
     */
    public static Props props(final Connection connection, @Nullable final ActorRef proxyActor,
            final ActorRef connectionActor, final HiveMqtt3ClientFactory clientFactory) {
        return Props.create(HiveMqtt3ClientActor.class, connection, proxyActor, connectionActor, clientFactory);
    }

    /**
     * Creates Akka configuration object for this actor.
     *
     * @param connection the connection.
     * @param proxyActor the actor used to send signals into the ditto cluster.
     * @param connectionActor the connectionPersistenceActor which created this client.
     * @return the Akka configuration Props object.
     */
    public static Props props(final Connection connection, @Nullable final ActorRef proxyActor,
            final ActorRef connectionActor) {
        return Props.create(HiveMqtt3ClientActor.class, connection, proxyActor, connectionActor);
    }

    @Override
    AbstractMqttSubscriptionHandler<Mqtt3Subscribe, Mqtt3Publish, Mqtt3SubAck> createSubscriptionHandler(
            final Connection connection, final Mqtt3AsyncClient client, final ThreadSafeDittoLoggingAdapter logger) {

        return new HiveMqtt3SubscriptionHandler(connection, client, logger);
    }

    @Override
    CompletionStage<?> sendConn(final Mqtt3AsyncClient client, final boolean cleanSession) {
        return client.connectWith().cleanSession(cleanSession).send();
    }

    @Override
    CompletionStage<Void> disconnectClient(final Mqtt3AsyncClient client) {
        return client.disconnect();
    }

    @Override
    ActorRef startPublisherActor(final Connection connection, final Mqtt3AsyncClient client) {
        final Props publisherActorProps = HiveMqtt3PublisherActor.props(connection, client, isDryRun());
        return startChildActorConflictFree(HiveMqtt3PublisherActor.NAME, publisherActorProps);
    }

    @Override
<<<<<<< HEAD
    ActorRef startConsumerActor(final boolean dryRun, final Source source, final ActorRef inboundMessageProcessor,
=======
    ActorRef startConsumerActor(final boolean dryRun,
            final Source source,
            final ActorRef mappingActor,
>>>>>>> 64c44930
            final MqttSpecificConfig specificConfig) {

        return startChildActorConflictFree(HiveMqtt3ConsumerActor.NAME,
                HiveMqtt3ConsumerActor.props(connectionId(), inboundMessageProcessor, source, dryRun, specificConfig));
    }

}<|MERGE_RESOLUTION|>--- conflicted
+++ resolved
@@ -101,13 +101,9 @@
     }
 
     @Override
-<<<<<<< HEAD
-    ActorRef startConsumerActor(final boolean dryRun, final Source source, final ActorRef inboundMessageProcessor,
-=======
     ActorRef startConsumerActor(final boolean dryRun,
             final Source source,
-            final ActorRef mappingActor,
->>>>>>> 64c44930
+            final ActorRef inboundMessageProcessor,
             final MqttSpecificConfig specificConfig) {
 
         return startChildActorConflictFree(HiveMqtt3ConsumerActor.NAME,
