--- conflicted
+++ resolved
@@ -145,11 +145,7 @@
      * @param connection the connection to check the MappingContext in.
      * @param dittoHeaders headers of the command that triggered the connection validation.
      */
-<<<<<<< HEAD
-    protected void validateMappingContext(final Connection connection, final ActorSystem actorSystem,
-=======
     protected void validatePayloadMappings(final Connection connection, final ActorSystem actorSystem,
->>>>>>> efe7be57
             final DittoHeaders dittoHeaders) {
         final MappingConfig mappingConfig = DittoConnectivityConfig.of(
                 DefaultScopedConfig.dittoScoped(actorSystem.settings().config())
@@ -158,12 +154,6 @@
                 DefaultMessageMapperFactory.of(connection.getId(), actorSystem, mappingConfig, actorSystem.log());
 
         try {
-<<<<<<< HEAD
-            DittoJsonException.wrapJsonRuntimeException(connection.getPayloadMappingDefinition(), dittoHeaders,
-                    (definition, theDittoHeaders) ->
-                            messageMapperFactory.registryOf(DittoMessageMapper.CONTEXT, definition)
-            );
-=======
             final MessageMapperRegistry messageMapperRegistry =
                     DittoJsonException.wrapJsonRuntimeException(connection.getPayloadMappingDefinition(), dittoHeaders,
                             (definition, theDittoHeaders) ->
@@ -175,7 +165,6 @@
             connection.getTargets().stream()
                     .map(Target::getPayloadMapping).forEach(messageMapperRegistry::validatePayloadMapping);
 
->>>>>>> efe7be57
         } catch (final DittoRuntimeException e) {
             throw ConnectionConfigurationInvalidException.newBuilder(e.getMessage())
                     .description(e.getDescription().orElse(null))
