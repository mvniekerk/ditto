--- conflicted
+++ resolved
@@ -56,13 +56,9 @@
 import org.eclipse.ditto.services.models.connectivity.OutboundSignal;
 import org.eclipse.ditto.services.models.connectivity.OutboundSignalFactory;
 import org.eclipse.ditto.services.utils.akka.LogUtil;
-<<<<<<< HEAD
 import org.eclipse.ditto.services.utils.cleanup.AbstractPersistentActorWithTimersAndCleanup;
-import org.eclipse.ditto.services.utils.config.ConfigUtil;
-=======
 import org.eclipse.ditto.services.utils.config.DefaultScopedConfig;
 import org.eclipse.ditto.services.utils.config.InstanceIdentifierSupplier;
->>>>>>> 7a639d8a
 import org.eclipse.ditto.services.utils.persistence.SnapshotAdapter;
 import org.eclipse.ditto.signals.base.Signal;
 import org.eclipse.ditto.signals.commands.base.Command;
@@ -232,7 +228,7 @@
             @Nullable final Consumer<ConnectivityCommand<?>> commandValidator) {
 
         return Props.create(ConnectionActor.class, connectionId, pubSubMediator, conciergeForwarder, propsFactory,
-                        commandValidator);
+                commandValidator);
     }
 
     @Override
