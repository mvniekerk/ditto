--- conflicted
+++ resolved
@@ -408,22 +408,16 @@
             askClientActor(command, response -> {
                         getContext().become(connectionCreatedBehaviour);
                         subscribeForEvents();
-<<<<<<< HEAD
-                        origin.tell(ModifyConnectionResponse.modified(connectionId, command.getDittoHeaders()),
-                                getSelf());
-                        getContext().getParent().tell(ConnectionSupervisorActor.ManualReset.getInstance(), getSelf());
-                    }, error -> handleException("connect-after-modify", origin, error)
-=======
                     },
                     error -> handleException("connect-after-modify", origin, error),
-                    unused -> this.respondWithModifyConnectionResponse(connectionId, command, origin)
->>>>>>> be433b63
+                    unused -> respondWithModifyConnectionResponse(connectionId, command, origin)
             );
         });
     }
 
     private void respondWithModifyConnectionResponse(final String connectionId, final ModifyConnection command,
             final ActorRef origin) {
+
         origin.tell(ModifyConnectionResponse.modified(connectionId, command.getDittoHeaders()), getSelf());
         getContext().getParent().tell(ConnectionSupervisorActor.ManualReset.getInstance(), getSelf());
     }
