/*
 * Copyright (c) 2017 Bosch Software Innovations GmbH.
 *
 * All rights reserved. This program and the accompanying materials
 * are made available under the terms of the Eclipse Public License v2.0
 * which accompanies this distribution, and is available at
 * https://www.eclipse.org/org/documents/epl-2.0/index.php
 *
 * Contributors:
 *    Bosch Software Innovations GmbH - initial contribution
 */
package org.eclipse.ditto.services.connectivity.messaging.amqp;

import static org.apache.qpid.jms.provider.failover.FailoverProviderFactory.FAILOVER_OPTION_PREFIX;
import static org.eclipse.ditto.model.base.common.ConditionChecker.checkNotNull;

import java.io.UnsupportedEncodingException;
import java.net.URLEncoder;
import java.nio.charset.StandardCharsets;
import java.text.MessageFormat;
import java.time.Duration;
import java.util.ArrayList;
import java.util.Hashtable;
import java.util.List;
import java.util.Map;
import java.util.stream.Collectors;
import java.util.stream.Stream;

import javax.annotation.Nullable;
import javax.annotation.concurrent.NotThreadSafe;
import javax.jms.ExceptionListener;
import javax.jms.JMSException;
import javax.naming.Context;
import javax.naming.InitialContext;
import javax.naming.NamingException;

import org.apache.qpid.jms.JmsConnection;
import org.eclipse.ditto.model.connectivity.Connection;
import org.eclipse.ditto.services.connectivity.messaging.internal.SSLContextCreator;
import org.slf4j.LoggerFactory;

/**
 * Factory for creating a {@link javax.jms.Connection} based on a {@link Connection}.
 */
@NotThreadSafe
public final class ConnectionBasedJmsConnectionFactory implements JmsConnectionFactory {

    private static final org.slf4j.Logger LOGGER =
            LoggerFactory.getLogger(ConnectionBasedJmsConnectionFactory.class);

    private static final String SECURE_AMQP_SCHEME = "amqps";

    private ConnectionBasedJmsConnectionFactory() {
        // no-op
    }

    /**
     * Returns an instance of {@code ConnectionBasedJmsConnectionFactory}.
     *
     * @return the instance.
     */
    public static ConnectionBasedJmsConnectionFactory getInstance() {
        return new ConnectionBasedJmsConnectionFactory();
    }

    @Override
    public JmsConnection createConnection(final Connection connection, final ExceptionListener exceptionListener)
            throws JMSException, NamingException {
        checkNotNull(connection, "Connection");
        checkNotNull(exceptionListener, "Exception Listener");

        final Context ctx = createContext(connection);
        final org.apache.qpid.jms.JmsConnectionFactory cf =
                (org.apache.qpid.jms.JmsConnectionFactory) ctx.lookup(connection.getId());

        if (isSecuredConnection(connection) && connection.isValidateCertificates()) {
            cf.setSslContext(SSLContextCreator.fromConnection(connection, null).withoutClientCertificate());
        }

        @SuppressWarnings("squid:S2095") final JmsConnection jmsConnection = (JmsConnection) cf.createConnection();
        jmsConnection.setExceptionListener(exceptionListener);
        return jmsConnection;
    }

    private Context createContext(final Connection connection) throws NamingException {
        final String connectionUri = buildAmqpConnectionUriFromConnection(connection);
        @SuppressWarnings("squid:S1149") final Hashtable<Object, Object> env = new Hashtable<>();
        env.put(Context.INITIAL_CONTEXT_FACTORY, "org.apache.qpid.jms.jndi.JmsInitialContextFactory");
        env.put("connectionfactory." + connection.getId(), connectionUri);

        return new InitialContext(env);
    }

    public static String buildAmqpConnectionUriFromConnection(final Connection connection) {
        final String id = connection.getId();
        final String username = connection.getUsername().orElse(null);
        final String password = connection.getPassword().orElse(null);
        final String protocol = connection.getProtocol();
        final String hostname = connection.getHostname();
        final int port = connection.getPort();
        final boolean failoverEnabled = connection.isFailoverEnabled();

        final Map<String, String> specificConfig = connection.getSpecificConfig();

        final String baseUri = formatUri(protocol, hostname, port);

<<<<<<< HEAD
        final List<String> parameters =
                new ArrayList<>(getAmqpParameters(username == null || password == null, specificConfig));
        final boolean isSecuredConnectionWithAcceptInvalidCertificates =
                isSecuredConnection(connection) && !connection.isValidateCertificates();
        parameters.addAll(getTransportParameters(isSecuredConnectionWithAcceptInvalidCertificates, specificConfig));
=======
        final boolean anonymous = username == null || username.isEmpty() || password == null || password.isEmpty();
        final List<String> parameters = new ArrayList<>(getAmqpParameters(anonymous, specificConfig));
        final boolean securedConnection =
                !connection.isValidateCertificates() && SECURE_AMQP_SCHEME.equalsIgnoreCase(protocol);
        parameters.addAll(getTransportParameters(securedConnection, specificConfig));
>>>>>>> c989d45f
        final String nestedUri = baseUri + parameters.stream().collect(Collectors.joining("&", "?", ""));

        final List<String> globalParameters =
                new ArrayList<>(getJmsParameters(id, username, password, specificConfig));
        final String connectionUri;
        if (failoverEnabled) {
            globalParameters.addAll(getFailoverParameters(specificConfig));
            connectionUri =
                    wrapWithFailOver(nestedUri) + globalParameters.stream().collect(Collectors.joining("&", "?", ""));
        } else {
            connectionUri = nestedUri + globalParameters.stream().collect(Collectors.joining("&", "&", ""));
        }
        LOGGER.debug("[{}] URI: {}", id, connectionUri);
        return connectionUri;
    }

    private static boolean isSecuredConnection(final Connection connection) {
        return SECURE_AMQP_SCHEME.equalsIgnoreCase(connection.getProtocol());
    }

    private static String formatUri(final String protocol, final String hostname, final int port) {
        final String pattern = "{0}://{1}:{2}";
        return MessageFormat.format(pattern, protocol, hostname, Integer.toString(port));
    }

    @SuppressWarnings("squid:S2068")
    private static List<String> getJmsParameters(final String id, @Nullable final String username,
            @Nullable final String password, final Map<String, String> specificConfig) {
        String encodedId;
        try {
            encodedId = URLEncoder.encode(id, StandardCharsets.UTF_8.displayName());
        } catch (final UnsupportedEncodingException e) {
            LOGGER.info("Encoding not supported: {}", e.getMessage());
            //fallback: replace special characters
            encodedId = id.replaceAll("[^a-zA-Z0-9]+", "");
        }
        final List<String> jmsParams = specificConfig.entrySet().stream()
                .filter(e -> e.getKey().startsWith("jms"))
                .map(e -> e.getKey() + "=" + e.getValue())
                .collect(Collectors.toList());

        jmsParams.add("jms.clientID=" + encodedId);
        if (username != null && !username.isEmpty() && password != null && !password.isEmpty()) {
            jmsParams.add("jms.username=" + username);
            jmsParams.add("jms.password=" + password);
        }
        return jmsParams;
    }

    private static List<String> getAmqpParameters(final boolean anonymous,
            final Map<String, String> specificConfig) {

        final List<String> amqpParams = specificConfig.entrySet().stream()
                .filter(e -> e.getKey().startsWith("amqp"))
                .map(e -> e.getKey() + "=" + e.getValue())
                .collect(Collectors.toList());

        if (anonymous) {
            amqpParams.add("amqp.saslMechanisms=ANONYMOUS");
        } else {
            amqpParams.add("amqp.saslMechanisms=PLAIN");
        }

        return amqpParams;
    }

    private static List<String> getTransportParameters(final boolean securedConnectionWithAcceptInvalidCertificates,
            final Map<String, String> specificConfig) {

        final List<String> transportParams = specificConfig.entrySet().stream()
                .filter(e -> e.getKey().startsWith("transport"))
                .map(e -> e.getKey() + "=" + e.getValue())
                .collect(Collectors.toList());

        if (securedConnectionWithAcceptInvalidCertificates) {
            // these setting can only be applied for amqps connections:
            transportParams.add("transport.trustAll=true");
            transportParams.add("transport.verifyHost=false");
        }
        return transportParams;
    }

    private static List<String> getFailoverParameters(
            final Map<String, String> specificConfig) {

        final List<String> failoverParams = specificConfig.entrySet().stream()
                .filter(e -> e.getKey().startsWith(FAILOVER_OPTION_PREFIX))
                .map(e -> e.getKey() + "=" + e.getValue())
                .collect(Collectors.toList());

        final long fifteenMinutes = Duration.ofMinutes(15L).toMillis();

        final List<String> defaultFailoverParams =
                // Important: we cannot interrupt connection initiation.
                // These failover parameters ensure qpid client gives up after at most
                // 128 + 256 + 512 + 1024 + 2048 + 4096 = 8064 ms < 10_000 ms = 10 s
                // at the first attempt. The client will retry endlessly after the connection
                // is established with reasonable max reconnect delay until the user terminates
                // the connection manually.
                Stream.of(FAILOVER_OPTION_PREFIX + "startupMaxReconnectAttempts=5",
                        FAILOVER_OPTION_PREFIX + "maxReconnectAttempts=-1",
                        FAILOVER_OPTION_PREFIX + "initialReconnectDelay=128",
                        FAILOVER_OPTION_PREFIX + "reconnectDelay=128",
                        FAILOVER_OPTION_PREFIX + "maxReconnectDelay=" + fifteenMinutes,
                        FAILOVER_OPTION_PREFIX + "reconnectBackOffMultiplier=2",
                        FAILOVER_OPTION_PREFIX + "useReconnectBackOff=true").collect(Collectors.toList());

        defaultFailoverParams.addAll(failoverParams);
        return defaultFailoverParams;
    }

    private static String wrapWithFailOver(final String uri) {
        return MessageFormat.format("failover:({0})", uri);
    }

}<|MERGE_RESOLUTION|>--- conflicted
+++ resolved
@@ -104,19 +104,11 @@
 
         final String baseUri = formatUri(protocol, hostname, port);
 
-<<<<<<< HEAD
-        final List<String> parameters =
-                new ArrayList<>(getAmqpParameters(username == null || password == null, specificConfig));
+        final boolean anonymous = username == null || username.isEmpty() || password == null || password.isEmpty();
+        final List<String> parameters = new ArrayList<>(getAmqpParameters(anonymous, specificConfig));
         final boolean isSecuredConnectionWithAcceptInvalidCertificates =
                 isSecuredConnection(connection) && !connection.isValidateCertificates();
         parameters.addAll(getTransportParameters(isSecuredConnectionWithAcceptInvalidCertificates, specificConfig));
-=======
-        final boolean anonymous = username == null || username.isEmpty() || password == null || password.isEmpty();
-        final List<String> parameters = new ArrayList<>(getAmqpParameters(anonymous, specificConfig));
-        final boolean securedConnection =
-                !connection.isValidateCertificates() && SECURE_AMQP_SCHEME.equalsIgnoreCase(protocol);
-        parameters.addAll(getTransportParameters(securedConnection, specificConfig));
->>>>>>> c989d45f
         final String nestedUri = baseUri + parameters.stream().collect(Collectors.joining("&", "?", ""));
 
         final List<String> globalParameters =
