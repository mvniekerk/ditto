/*
 * Copyright (c) 2017 Contributors to the Eclipse Foundation
 *
 * See the NOTICE file(s) distributed with this work for additional
 * information regarding copyright ownership.
 *
 * This program and the accompanying materials are made available under the
 * terms of the Eclipse Public License 2.0 which is available at
 * http://www.eclipse.org/legal/epl-2.0
 *
 * SPDX-License-Identifier: EPL-2.0
 */
package org.eclipse.ditto.services.connectivity.messaging.amqp;

import java.net.URI;
import java.text.MessageFormat;
import java.time.Duration;
import java.time.Instant;
import java.util.HashMap;
import java.util.LinkedList;
import java.util.List;
import java.util.Map;
import java.util.Objects;
import java.util.Optional;
import java.util.concurrent.CompletableFuture;
import java.util.concurrent.CompletionStage;
import javax.annotation.Nullable;
import javax.jms.ExceptionListener;
import javax.jms.JMSException;
import javax.jms.MessageConsumer;
import javax.jms.MessageProducer;
import javax.jms.Session;
import org.apache.qpid.jms.JmsConnection;
import org.apache.qpid.jms.JmsConnectionListener;
import org.apache.qpid.jms.message.JmsInboundMessageDispatch;
import org.apache.qpid.jms.provider.ProviderFactory;
import org.eclipse.ditto.model.connectivity.Connection;
import org.eclipse.ditto.model.connectivity.ConnectionConfigurationInvalidException;
import org.eclipse.ditto.model.connectivity.ConnectivityModelFactory;
import org.eclipse.ditto.model.connectivity.ConnectivityStatus;
import org.eclipse.ditto.services.connectivity.mapping.MappingConfig;
import org.eclipse.ditto.services.connectivity.messaging.BaseClientActor;
import org.eclipse.ditto.services.connectivity.messaging.BaseClientData;
import org.eclipse.ditto.services.connectivity.messaging.BaseClientState;
import org.eclipse.ditto.services.connectivity.messaging.config.ClientConfig;
import org.eclipse.ditto.services.connectivity.messaging.internal.AbstractWithOrigin;
import org.eclipse.ditto.services.connectivity.messaging.internal.ClientConnected;
import org.eclipse.ditto.services.connectivity.messaging.internal.ClientDisconnected;
import org.eclipse.ditto.services.connectivity.messaging.internal.ConnectClient;
import org.eclipse.ditto.services.connectivity.messaging.internal.ConnectionFailure;
import org.eclipse.ditto.services.connectivity.messaging.internal.DisconnectClient;
import org.eclipse.ditto.services.connectivity.messaging.internal.ImmutableConnectionFailure;
import org.eclipse.ditto.services.utils.akka.LogUtil;
import org.eclipse.ditto.services.utils.config.InstanceIdentifierSupplier;
import org.eclipse.ditto.services.utils.protocol.config.ProtocolConfig;
import org.eclipse.ditto.signals.commands.connectivity.exceptions.ConnectionFailedException;
import akka.actor.ActorRef;
import akka.actor.FSM;
import akka.actor.Props;
import akka.actor.Status;
import akka.event.DiagnosticLoggingAdapter;
import akka.japi.pf.FSMStateFunctionBuilder;
import akka.pattern.PatternsCS;

/**
 * Actor which manages a connection to an AMQP 1.0 server using the Qpid JMS client.
 * This actor delegates interaction with the JMS client to a child actor because the JMS client blocks in most cases
 * which does not work well with actors.
 */
public final class AmqpClientActor extends BaseClientActor implements ExceptionListener {

    private final JmsConnectionFactory jmsConnectionFactory;
    private final StatusReportingListener connectionListener;
    private final List<ConsumerData> consumers;

    @Nullable private JmsConnection jmsConnection;
    @Nullable private Session jmsSession;
    @Nullable private ActorRef amqpPublisherActor;

    @Nullable private ActorRef testConnectionHandler;
    @Nullable private ActorRef connectConnectionHandler;
    @Nullable private ActorRef disconnectConnectionHandler;

    private final Map<String, ActorRef> consumerByNamePrefix;

    /*
     * This constructor is called via reflection by the static method propsForTest.
     */
    @SuppressWarnings("unused")
    private AmqpClientActor(final Connection connection,
            final ConnectivityStatus connectionStatus,
            final ClientConfig clientConfig,
            final MappingConfig mappingConfig,
            final ProtocolConfig protocolConfig,
            final JmsConnectionFactory jmsConnectionFactory,
            final ActorRef conciergeForwarder) {

        super(connection, connectionStatus, clientConfig, mappingConfig, protocolConfig, conciergeForwarder);
        this.jmsConnectionFactory = jmsConnectionFactory;
        connectionListener = new StatusReportingListener(getSelf(), connection.getId(), log);
        consumers = new LinkedList<>();
        consumerByNamePrefix = new HashMap<>();
    }

    /*
     * This constructor is called via reflection by the static method props(Connection, ActorRef).
     */
    @SuppressWarnings("unused")
    private AmqpClientActor(final Connection connection,
            final ConnectivityStatus connectionStatus,
            final ClientConfig clientConfig,
            final MappingConfig mappingConfig,
            final ProtocolConfig protocolConfig,
            final ActorRef conciergeForwarder) {

        this(connection, connectionStatus, clientConfig, mappingConfig, protocolConfig,
                ConnectionBasedJmsConnectionFactory.getInstance(), conciergeForwarder);
    }

    /**
     * Creates Akka configuration object for this actor.
     *
     * @param connection the connection.
     * @param clientConfig the client config.
     * @param mappingConfig the mapping config.
     * @param protocolConfig the configuration settings for protocol mapping.
     * @param conciergeForwarder the actor used to send signals to the concierge service.
     * @return the Akka configuration Props object.
     */
    public static Props props(final Connection connection,
            final ClientConfig clientConfig,
            final MappingConfig mappingConfig,
            final ProtocolConfig protocolConfig,
            final ActorRef conciergeForwarder) {

        return Props.create(AmqpClientActor.class, validateConnection(connection), connection.getConnectionStatus(),
                clientConfig, mappingConfig, protocolConfig, conciergeForwarder);
    }

    /**
     * Creates Akka configuration object for this actor.
     *
     * @param connection connection parameters.
     * @param connectionStatus the desired status of the connection.
     * @param clientConfig the client config.
     * @param mappingConfig the mapping config.
     * @param protocolConfig the configuration settings for protocol mapping.
     * @param conciergeForwarder the actor used to send signals to the concierge service.
     * @param jmsConnectionFactory the JMS connection factory.
     * @return the Akka configuration Props object.
     */
    static Props propsForTests(final Connection connection,
            final ConnectivityStatus connectionStatus,
            final ClientConfig clientConfig,
            final MappingConfig mappingConfig,
            final ProtocolConfig protocolConfig,
            final ActorRef conciergeForwarder,
            final JmsConnectionFactory jmsConnectionFactory) {

        return Props.create(AmqpClientActor.class, validateConnection(connection), connectionStatus, clientConfig,
                mappingConfig, protocolConfig, jmsConnectionFactory, conciergeForwarder);
    }

    private static Connection validateConnection(final Connection connection) {
        try {
            ProviderFactory.create(
                    URI.create(ConnectionBasedJmsConnectionFactory.buildAmqpConnectionUriFromConnection(connection)));
            return connection;
        } catch (final Exception e) {
            final String msgPattern = "Failed to instantiate an amqp provider from the given configuration: {0}";
            throw ConnectionConfigurationInvalidException
                    .newBuilder(MessageFormat.format(msgPattern, e.getMessage()))
                    .description(e.getMessage())
                    .cause(e)
                    .build();
        }
    }

    @Override
    public void postStop() {
        ensureJmsConnectionClosed();
        super.postStop();
    }

    @Override
    protected FSMStateFunctionBuilder<BaseClientState, BaseClientData> inAnyState() {
        return super.inAnyState()
                .event(StatusReport.class, this::handleStatusReport);
    }

    @Override
    protected CompletionStage<Status.Status> doTestConnection(final Connection connection) {
        // delegate to child actor because the QPID JMS client is blocking until connection is opened/closed
        return PatternsCS.ask(getTestConnectionHandler(connection),
                new JmsConnect(getSender()), Duration.ofSeconds(TEST_CONNECTION_TIMEOUT))
                .handle((response, throwable) -> {
                    if (throwable != null || response instanceof Status.Failure || response instanceof Throwable) {
                        final Throwable ex =
                                response instanceof Status.Failure ? ((Status.Failure) response).cause() :
                                        response instanceof Throwable ? (Throwable) response : throwable;
                        final ConnectionFailedException failedException =
                                ConnectionFailedException.newBuilder(connectionId())
                                        .description("The requested Connection could not be connected due to '" +
                                                ex.getClass().getSimpleName() + ": " + ex.getMessage() + "'")
                                        .cause(ex).build();
                        return new Status.Failure(failedException);
                    } else if (response instanceof ConnectionFailure) {
                        return ((ConnectionFailure) response).getFailure();
                    } else {
                        return new Status.Success(response);
                    }
                });
    }

    @Override
    protected void doConnectClient(final Connection connection, @Nullable final ActorRef origin) {
        // delegate to child actor because the QPID JMS client is blocking until connection is opened/closed
        getConnectConnectionHandler(connection).tell(new JmsConnect(origin), getSelf());
    }

    @Override
    protected void doDisconnectClient(final Connection connection, @Nullable final ActorRef origin) {
        // delegate to child actor because the QPID JMS client is blocking until connection is opened/closed
        getDisconnectConnectionHandler(connection)
                .tell(new JmsDisconnect(origin, jmsConnection), getSelf());
    }

    @Override
    protected void allocateResourcesOnConnection(final ClientConnected clientConnected) {
        if (clientConnected instanceof JmsConnected) {
            final JmsConnected c = (JmsConnected) clientConnected;
            log.info("Received JmsConnected");
            ensureJmsConnectionClosed();
            jmsConnection = c.connection;
            jmsConnection.addConnectionListener(connectionListener);
            jmsSession = c.session;
            consumers.clear();
            consumers.addAll(c.consumerList);
            // note: start order is important (publisher -> mapping -> consumer actor)
            startAmqpPublisherActor();
            startMessageMappingProcessor(connection().getMappingContext().orElse(null));
            startCommandConsumers(consumers);
        } else {
            log.info("ClientConnected was not JmsConnected as expected, ignoring as this probably was a reconnection");
        }
    }

    @Override
    protected void cleanupResourcesForConnection() {
        log.debug("cleaning up");
        stopCommandConsumers();
        stopMessageMappingProcessorActor();
        stopCommandProducer();
        // closing JMS connection closes all sessions and consumers
        ensureJmsConnectionClosed();
        jmsConnection = null;
        jmsSession = null;
        consumers.clear();
    }

    /*
     * Kill connection handlers on timeout to be able to handle the next command immediately.
     */
    @Override
    protected void cleanupFurtherResourcesOnConnectionTimeout(final BaseClientState currentState) {
        switch (currentState) {
            case CONNECTING:
                if (connectConnectionHandler != null) {
                    stopChildActor(connectConnectionHandler);
                    connectConnectionHandler = null;
                }
                break;
            case DISCONNECTING:
                if (disconnectConnectionHandler != null) {
                    stopChildActor(disconnectConnectionHandler);
                    disconnectConnectionHandler = null;
                }
                break;
            case TESTING:
            default:
                // no need to handle TESTING state because this actor stops after test timeout.
                break;
        }
        super.cleanupFurtherResourcesOnConnectionTimeout(currentState);
    }

    @Override
    protected ActorRef getPublisherActor() {
        return amqpPublisherActor;
    }

    @Override
    protected boolean isEventUpToDate(final Object event, final BaseClientState state, final ActorRef sender) {
        switch (state) {
            case CONNECTING:
                return Objects.equals(sender, connectConnectionHandler);
            case DISCONNECTING:
                return Objects.equals(sender, disconnectConnectionHandler);
            case TESTING:
            default:
                // no need to check testConnectionHandler because test runs only once during this actor's lifetime
                // ignore random events by default - they could come from a connection handler that is already dead
                return false;
        }
    }

    private void startCommandConsumers(final Iterable<ConsumerData> consumers) {
        final Optional<ActorRef> messageMappingProcessor = getMessageMappingProcessorActor();
        if (messageMappingProcessor.isPresent()) {
            if (isConsuming()) {
                stopCommandConsumers();
                consumers.forEach(consumer -> startCommandConsumer(consumer, messageMappingProcessor.get()));
                log.info("Subscribed Connection <{}> to sources: {}", connectionId(), consumers);
            } else {
                log.debug("Not starting consumers, no sources were configured");
            }
        } else {
            log.warning("The MessageMappingProcessor was not available and therefore no consumers were started!");
        }
    }

    private void startCommandConsumer(final ConsumerData consumer, final ActorRef messageMappingProcessor) {
        final String namePrefix = consumer.getActorNamePrefix();
        final Props props = AmqpConsumerActor.props(connectionId(), consumer.getAddress(),
                consumer.getMessageConsumer(),
                messageMappingProcessor, consumer.getSource());

        final ActorRef child = startChildActorConflictFree(namePrefix, props);
        consumerByNamePrefix.put(namePrefix, child);
    }

    private void startAmqpPublisherActor() {
<<<<<<< HEAD
        if (isPublishing()) {
            stopCommandProducer();
            if (jmsSession != null) {
                final String namePrefix = AmqpPublisherActor.ACTOR_NAME;
                final Props props = AmqpPublisherActor.props(connectionId(), getTargetsOrEmptySet(), jmsSession);
                amqpPublisherActor = startChildActorConflictFree(namePrefix, props);
            } else {
                throw new IllegalStateException(
                        "Could not start AmqpPublisherActor due to missing jmsSession or connection");
            }
=======
        stopCommandProducer();
        final String namePrefix = AmqpPublisherActor.ACTOR_NAME;
        if (jmsSession != null) {
            final Props props = AmqpPublisherActor.props(connectionId(), getTargetsOrEmptyList(), jmsSession);
            amqpPublisherActor = startChildActorConflictFree(namePrefix, props);
>>>>>>> 8591cf26
        } else {
            throw ConnectionFailedException
                    .newBuilder(connectionId())
                    .message("Could not start publisher actor due to missing jms session or connection.")
                    .build();
        }
    }

    private void stopCommandProducer() {
        if (amqpPublisherActor != null) {
            stopChildActor(amqpPublisherActor);
            amqpPublisherActor = null;
        }
    }

    private void stopCommandConsumers() {
        consumerByNamePrefix.forEach((namePrefix, child) -> {
            final String actorName = child.path().name();
            if (actorName.startsWith(AmqpConsumerActor.ACTOR_NAME_PREFIX)) {
                stopChildActor(child);
            }
        });
        consumerByNamePrefix.clear();
    }

    private ActorRef getTestConnectionHandler(final Connection connection) {
        if (testConnectionHandler == null) {
            testConnectionHandler = startConnectionHandlingActor("test", connection);
        }
        return testConnectionHandler;
    }

    private ActorRef getConnectConnectionHandler(final Connection connection) {
        if (connectConnectionHandler == null) {
            connectConnectionHandler = startConnectionHandlingActor("connect", connection);
        }
        return connectConnectionHandler;
    }

    private ActorRef getDisconnectConnectionHandler(final Connection connection) {
        if (disconnectConnectionHandler == null) {
            disconnectConnectionHandler = startConnectionHandlingActor("disconnect", connection);
        }
        return disconnectConnectionHandler;
    }

    private ActorRef startConnectionHandlingActor(final String suffix, final Connection connection) {
        final String namePrefix =
                JMSConnectionHandlingActor.ACTOR_NAME_PREFIX + escapeActorName(connectionId() + "-" + suffix);
        final Props props =
                JMSConnectionHandlingActor.propsWithOwnDispatcher(connection, this, jmsConnectionFactory);
        return startChildActorConflictFree(namePrefix, props);
    }

    /**
     * Close the JMS connection known to this actor in an isolated dispatcher because it is blocking.
     *
     * @return future where the closing operation executes.
     */
    @SuppressWarnings("UnusedReturnValue")
    private CompletableFuture<Void> ensureJmsConnectionClosed() {
        if (jmsConnection != null) {
            final JmsConnection jmsConnectionToClose = jmsConnection;
            final Runnable closeJmsConnectionRunnable = () -> {
                try {
                    jmsConnectionToClose.close();
                } catch (final Throwable error) {
                    // 'log' is final. It is okay to use it in a future.
                    log.error(error, "RESOURCE-LEAK: failed to close JMSConnection");
                    throw new RuntimeException(error);
                }
            };
            return CompletableFuture.runAsync(closeJmsConnectionRunnable,
                    JMSConnectionHandlingActor.getOwnDispatcher(getContext().system()));
        } else {
            return CompletableFuture.completedFuture(null);
        }
    }

    /**
     * Set metrics for self and children when the status report listener sends a report.
     *
     * @param statusReport status report from status report listener.
     * @param currentData known data of the connection.
     * @return same FSM state with possibly updated connection status and status detail.
     */
    private FSM.State<BaseClientState, BaseClientData> handleStatusReport(final StatusReport statusReport,
            final BaseClientData currentData) {

        BaseClientData data = currentData;
        if (statusReport.isConnectionRestored()) {
            data = data.setConnectionStatus(ConnectivityStatus.OPEN)
                    .setConnectionStatusDetails("Connection restored");
        }

        final Optional<ConnectionFailure> possibleFailure = statusReport.getFailure();
        final Optional<MessageConsumer> possibleClosedConsumer = statusReport.getClosedConsumer();

        if (possibleFailure.isPresent()) {
            final ConnectionFailure failure = possibleFailure.get();
            final String message = MessageFormat.format("Failure: {0}, Description: {1}",
                    failure.getFailure().cause(), failure.getFailureDescription());
            data = data.setConnectionStatus(ConnectivityStatus.FAILED)
                    .setConnectionStatusDetails(message);
        }
        if (possibleClosedConsumer.isPresent()) {
            final MessageConsumer consumer = possibleClosedConsumer.get();

            consumers.stream()
                    .filter(c -> c.getMessageConsumer().equals(consumer))
                    .findFirst()
                    .ifPresent(c -> {
                        final ActorRef consumerActor = consumerByNamePrefix.get(c.getActorNamePrefix());
                        if (consumerActor != null) {
                            final Object message = ConnectivityModelFactory.newStatusUpdate(
                                    InstanceIdentifierSupplier.getInstance().get(),
                                    ConnectivityStatus.FAILED,
                                    c.getAddress(),
                                    "Consumer closed", Instant.now());
                            consumerActor.tell(message, ActorRef.noSender());
                        }
                    });
        }
        
        statusReport.getClosedProducer().ifPresent(p -> amqpPublisherActor.tell(statusReport, ActorRef.noSender()));
        
        return stay().using(data);
    }

    @Override
    public void onException(final JMSException exception) {
        log.warning("{} occurred: {}", exception.getClass().getName(), exception.getMessage());
    }

    /**
     * {@code Connect} message for internal communication with {@link JMSConnectionHandlingActor}.
     */
    static final class JmsConnect extends AbstractWithOrigin implements ConnectClient {

        JmsConnect(@Nullable final ActorRef origin) {
            super(origin);
        }

    }

    /**
     * {@code Disconnect} message for internal communication with {@link JMSConnectionHandlingActor}.
     */
    static final class JmsDisconnect extends AbstractWithOrigin implements DisconnectClient {

        @Nullable private final javax.jms.Connection connection;

        JmsDisconnect(@Nullable final ActorRef origin, @Nullable final javax.jms.Connection connection) {
            super(origin);
            this.connection = connection;
        }

        Optional<javax.jms.Connection> getConnection() {
            return Optional.ofNullable(connection);
        }

    }

    /**
     * Response to {@code Connect} message from {@link JMSConnectionHandlingActor}.
     */
    static final class JmsConnected extends AbstractWithOrigin implements ClientConnected {

        private final JmsConnection connection;
        private final Session session;
        private final List<ConsumerData> consumerList;

        JmsConnected(@Nullable final ActorRef origin,
                final JmsConnection connection,
                final Session session,
                final List<ConsumerData> consumerList) {

            super(origin);
            this.connection = connection;
            this.session = session;
            this.consumerList = consumerList;
        }
    }

    /**
     * Response to {@code Disconnect} message from {@link JMSConnectionHandlingActor}.
     */
    static class JmsDisconnected extends AbstractWithOrigin implements ClientDisconnected {

        JmsDisconnected(@Nullable final ActorRef origin) {
            super(origin);
        }

    }

    /**
<<<<<<< HEAD
     * Message for status reporter.
     */
    private static final class StatusReport {

        private final boolean connectionRestored;
        @Nullable private final ConnectionFailure failure;
        @Nullable private final MessageConsumer closedConsumer;

        private StatusReport(final boolean connectionRestored,
                @Nullable final ConnectionFailure failure,
                @Nullable final MessageConsumer closedConsumer,
                @Nullable final MessageProducer closedProducer) {

            this.connectionRestored = connectionRestored;
            this.failure = failure;
            this.closedConsumer = closedConsumer;
        }

        private static StatusReport connectionRestored() {
            return new StatusReport(true, null, null, null);
        }

        private static StatusReport failure(final ConnectionFailure failure) {
            return new StatusReport(false, failure, null, null);
        }

        private static StatusReport consumedMessage() {
            return new StatusReport(false, null, null, null);
        }

        private static StatusReport consumerClosed(final MessageConsumer consumer) {
            return new StatusReport(false, null, consumer, null);
        }

        private static StatusReport producerClosed(final MessageProducer producer) {
            return new StatusReport(false, null, null, producer);
        }

        private boolean isConnectionRestored() {
            return connectionRestored;
        }

        private Optional<ConnectionFailure> getFailure() {
            return Optional.ofNullable(failure);
        }

        private Optional<MessageConsumer> getClosedConsumer() {
            return Optional.ofNullable(closedConsumer);
        }

    }

    /**
=======
>>>>>>> 8591cf26
     * Listener updates connection status for metrics reporting. Do not alter actor state.
     */
    private static final class StatusReportingListener implements JmsConnectionListener {

        private final ActorRef self;
        private final DiagnosticLoggingAdapter log;
        private final String connectionId;

        private StatusReportingListener(final ActorRef self, final String connectionId,
                final DiagnosticLoggingAdapter log) {

            this.self = self;
            this.connectionId = connectionId;
            this.log = log;
        }

        @Override
        public void onConnectionEstablished(final URI remoteURI) {
            log.info("Connection established: {}", remoteURI);
        }

        @Override
        public void onConnectionFailure(final Throwable error) {
            LogUtil.enhanceLogWithCustomField(log, BaseClientData.MDC_CONNECTION_ID, connectionId);
            log.warning("Connection Failure: {}", error.getMessage());
            final ConnectionFailure failure =
                    new ImmutableConnectionFailure(ActorRef.noSender(), error, null);
            self.tell(StatusReport.failure(failure), ActorRef.noSender());
        }

        @Override
        public void onConnectionInterrupted(final URI remoteURI) {
            LogUtil.enhanceLogWithCustomField(log, BaseClientData.MDC_CONNECTION_ID, connectionId);
            log.warning("Connection interrupted: {}", remoteURI);
            final ConnectionFailure failure =
                    new ImmutableConnectionFailure(ActorRef.noSender(), null, "JMS Interrupted");
            self.tell(StatusReport.failure(failure), ActorRef.noSender());
        }

        @Override
        public void onConnectionRestored(final URI remoteURI) {
            LogUtil.enhanceLogWithCustomField(log, BaseClientData.MDC_CONNECTION_ID, connectionId);
            log.info("Connection restored: {}", remoteURI);
            self.tell(StatusReport.connectionRestored(), ActorRef.noSender());
        }

        @Override
        public void onInboundMessage(final JmsInboundMessageDispatch envelope) {
            LogUtil.enhanceLogWithCustomField(log, BaseClientData.MDC_CONNECTION_ID, connectionId);
            log.debug("Inbound message: {}", envelope);
            self.tell(StatusReport.consumedMessage(), ActorRef.noSender());
        }

        @Override
        public void onSessionClosed(final Session session, final Throwable cause) {
            LogUtil.enhanceLogWithCustomField(log, BaseClientData.MDC_CONNECTION_ID, connectionId);
            log.warning("Session closed: {} - {}", session, cause.getMessage());
            final ConnectionFailure failure =
                    new ImmutableConnectionFailure(ActorRef.noSender(), cause, "JMS Session closed");
            self.tell(StatusReport.failure(failure), ActorRef.noSender());
        }

        @Override
        public void onConsumerClosed(final MessageConsumer consumer, final Throwable cause) {
            LogUtil.enhanceLogWithCustomField(log, BaseClientData.MDC_CONNECTION_ID, connectionId);
            log.warning("Consumer <{}> closed due to {}: {}", consumer.toString(),
                    cause.getClass().getSimpleName(), cause.getMessage());
            self.tell(StatusReport.consumerClosed(consumer), ActorRef.noSender());
        }

        @Override
        public void onProducerClosed(final MessageProducer producer, final Throwable cause) {
            LogUtil.enhanceLogWithCustomField(log, BaseClientData.MDC_CONNECTION_ID, connectionId);
            log.warning("Producer <{}> closed due to {}: {}", producer, cause.getClass().getSimpleName(),
                    cause.getMessage());
            self.tell(StatusReport.producerClosed(producer), ActorRef.noSender());
        }

    }

}<|MERGE_RESOLUTION|>--- conflicted
+++ resolved
@@ -24,12 +24,14 @@
 import java.util.Optional;
 import java.util.concurrent.CompletableFuture;
 import java.util.concurrent.CompletionStage;
+
 import javax.annotation.Nullable;
 import javax.jms.ExceptionListener;
 import javax.jms.JMSException;
 import javax.jms.MessageConsumer;
 import javax.jms.MessageProducer;
 import javax.jms.Session;
+
 import org.apache.qpid.jms.JmsConnection;
 import org.apache.qpid.jms.JmsConnectionListener;
 import org.apache.qpid.jms.message.JmsInboundMessageDispatch;
@@ -54,6 +56,7 @@
 import org.eclipse.ditto.services.utils.config.InstanceIdentifierSupplier;
 import org.eclipse.ditto.services.utils.protocol.config.ProtocolConfig;
 import org.eclipse.ditto.signals.commands.connectivity.exceptions.ConnectionFailedException;
+
 import akka.actor.ActorRef;
 import akka.actor.FSM;
 import akka.actor.Props;
@@ -330,28 +333,15 @@
     }
 
     private void startAmqpPublisherActor() {
-<<<<<<< HEAD
-        if (isPublishing()) {
-            stopCommandProducer();
-            if (jmsSession != null) {
-                final String namePrefix = AmqpPublisherActor.ACTOR_NAME;
-                final Props props = AmqpPublisherActor.props(connectionId(), getTargetsOrEmptySet(), jmsSession);
-                amqpPublisherActor = startChildActorConflictFree(namePrefix, props);
-            } else {
-                throw new IllegalStateException(
-                        "Could not start AmqpPublisherActor due to missing jmsSession or connection");
-            }
-=======
         stopCommandProducer();
         final String namePrefix = AmqpPublisherActor.ACTOR_NAME;
         if (jmsSession != null) {
             final Props props = AmqpPublisherActor.props(connectionId(), getTargetsOrEmptyList(), jmsSession);
             amqpPublisherActor = startChildActorConflictFree(namePrefix, props);
->>>>>>> 8591cf26
         } else {
             throw ConnectionFailedException
                     .newBuilder(connectionId())
-                    .message("Could not start publisher actor due to missing jms session or connection.")
+                    .message("Could not start publisher actor due to missing JMS session or connection!")
                     .build();
         }
     }
@@ -471,9 +461,9 @@
                         }
                     });
         }
-        
+
         statusReport.getClosedProducer().ifPresent(p -> amqpPublisherActor.tell(statusReport, ActorRef.noSender()));
-        
+
         return stay().using(data);
     }
 
@@ -544,62 +534,6 @@
     }
 
     /**
-<<<<<<< HEAD
-     * Message for status reporter.
-     */
-    private static final class StatusReport {
-
-        private final boolean connectionRestored;
-        @Nullable private final ConnectionFailure failure;
-        @Nullable private final MessageConsumer closedConsumer;
-
-        private StatusReport(final boolean connectionRestored,
-                @Nullable final ConnectionFailure failure,
-                @Nullable final MessageConsumer closedConsumer,
-                @Nullable final MessageProducer closedProducer) {
-
-            this.connectionRestored = connectionRestored;
-            this.failure = failure;
-            this.closedConsumer = closedConsumer;
-        }
-
-        private static StatusReport connectionRestored() {
-            return new StatusReport(true, null, null, null);
-        }
-
-        private static StatusReport failure(final ConnectionFailure failure) {
-            return new StatusReport(false, failure, null, null);
-        }
-
-        private static StatusReport consumedMessage() {
-            return new StatusReport(false, null, null, null);
-        }
-
-        private static StatusReport consumerClosed(final MessageConsumer consumer) {
-            return new StatusReport(false, null, consumer, null);
-        }
-
-        private static StatusReport producerClosed(final MessageProducer producer) {
-            return new StatusReport(false, null, null, producer);
-        }
-
-        private boolean isConnectionRestored() {
-            return connectionRestored;
-        }
-
-        private Optional<ConnectionFailure> getFailure() {
-            return Optional.ofNullable(failure);
-        }
-
-        private Optional<MessageConsumer> getClosedConsumer() {
-            return Optional.ofNullable(closedConsumer);
-        }
-
-    }
-
-    /**
-=======
->>>>>>> 8591cf26
      * Listener updates connection status for metrics reporting. Do not alter actor state.
      */
     private static final class StatusReportingListener implements JmsConnectionListener {
