--- conflicted
+++ resolved
@@ -316,26 +316,7 @@
         }
     }
 
-<<<<<<< HEAD
-    private List<MessageMapper> getMappers(final OutboundSignal outboundSignal) {
-        final PayloadMapping payloadMapping;
-        if (outboundSignal.getTargets().isEmpty()) {
-            // responses/errors do not have a target assigned, read mapper from internal header
-            payloadMapping = outboundSignal.getSource()
-                    .getDittoHeaders()
-                    .getInboundPayloadMapper()
-                    .map(ConnectivityModelFactory::newPayloadMapping)
-                    .orElseGet(ConnectivityModelFactory::emptyPayloadMapping);
-        } else {
-            // note: targets have been grouped by mapping -> all targets have the same mapping here
-            // TODO check if this is what we want - with the following line we can't have different payloadMappings
-            //  for different targets of the same connection
-            payloadMapping = outboundSignal.getTargets().get(0).getPayloadMapping();
-        }
-
-=======
     private List<MessageMapper> getMappers(final PayloadMapping payloadMapping) {
->>>>>>> f15d78c9
         final List<MessageMapper> mappers = registry.getMappers(payloadMapping);
         if (mappers.isEmpty()) {
             log.debug("Falling back to Default MessageMapper for mapping as no MessageMapper was present.");
