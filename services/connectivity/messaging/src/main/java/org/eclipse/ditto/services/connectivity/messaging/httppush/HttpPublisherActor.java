--- conflicted
+++ resolved
@@ -269,15 +269,10 @@
                 escalate(error, errorDescription);
             } else {
                 final HttpResponse response = tryResponse.toEither().right().get();
-<<<<<<< HEAD
                 l.debug("Sent message <{}>. Got response <{} {}>", message, response.status(), response.getHeaders());
-                toAcknowledgement(signal, autoAckTarget, response, ackSizeQuota).thenAccept(resultFuture::complete)
-=======
-                log.debug("Sent message <{}>. Got response <{} {}>", message, response.status(), response.getHeaders());
 
                 toCommandResponseOrAcknowledgement(signal, autoAckTarget, response, maxTotalMessageSize, ackSizeQuota)
                         .thenAccept(resultFuture::complete)
->>>>>>> 69fed2fe
                         .exceptionally(e -> {
                             resultFuture.completeExceptionally(e);
                             return null;
@@ -551,4 +546,4 @@
         return requestUri.userInfo("");
     }
 
-}+}
