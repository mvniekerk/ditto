/*
 * Copyright (c) 2017 Bosch Software Innovations GmbH.
 *
 * All rights reserved. This program and the accompanying materials
 * are made available under the terms of the Eclipse Public License v2.0
 * which accompanies this distribution, and is available at
 * https://www.eclipse.org/org/documents/epl-2.0/index.php
 *
 * Contributors:
 *    Bosch Software Innovations GmbH - initial contribution
 */
package org.eclipse.ditto.services.connectivity.messaging;


<<<<<<< HEAD
import java.util.Collections;
=======
>>>>>>> bcea3f35
import java.util.Map;
import java.util.Objects;
import java.util.Optional;
import java.util.concurrent.ConcurrentHashMap;

import javax.annotation.Nullable;

import org.eclipse.ditto.json.JsonCollectors;
import org.eclipse.ditto.json.JsonFactory;
import org.eclipse.ditto.model.base.auth.AuthorizationContext;
import org.eclipse.ditto.model.base.auth.AuthorizationSubject;
import org.eclipse.ditto.model.base.common.ConditionChecker;
import org.eclipse.ditto.model.base.common.HttpStatusCode;
import org.eclipse.ditto.model.base.exceptions.DittoRuntimeException;
import org.eclipse.ditto.model.base.headers.DittoHeaderDefinition;
import org.eclipse.ditto.model.base.headers.DittoHeaders;
import org.eclipse.ditto.model.base.headers.DittoHeadersBuilder;
import org.eclipse.ditto.model.base.headers.WithDittoHeaders;
import org.eclipse.ditto.model.connectivity.ExternalMessage;
import org.eclipse.ditto.services.utils.akka.LogUtil;
import org.eclipse.ditto.services.utils.metrics.instruments.timer.StartedTimer;
import org.eclipse.ditto.services.utils.tracing.TraceUtils;
import org.eclipse.ditto.services.utils.tracing.TracingTags;
import org.eclipse.ditto.signals.base.Signal;
import org.eclipse.ditto.signals.commands.base.CommandResponse;
import org.eclipse.ditto.signals.commands.things.ThingErrorResponse;

import akka.actor.AbstractActor;
import akka.actor.ActorRef;
import akka.actor.Props;
import akka.actor.Status;
import akka.cluster.pubsub.DistributedPubSubMediator;
import akka.event.DiagnosticLoggingAdapter;
import akka.japi.Creator;
import akka.japi.pf.ReceiveBuilder;

/**
 * This Actor processes incoming {@link Signal}s and dispatches them via {@link DistributedPubSubMediator} to a
 * consumer actor.
 */
public final class MessageMappingProcessorActor extends AbstractActor {

    /**
     * The name of this Actor in the ActorSystem.
     */
    public static final String ACTOR_NAME = "messageMappingProcessor";

    private final DiagnosticLoggingAdapter log = LogUtil.obtain(this);

    private final ActorRef publisherActor;
    private final AuthorizationContext authorizationContext;
    private final Map<String, StartedTimer> timers;

    private final MessageMappingProcessor processor;
    private final String connectionId;
    private final ActorRef conciergeForwarder;

    private MessageMappingProcessorActor(final ActorRef publisherActor,
            final ActorRef conciergeForwarder, final AuthorizationContext authorizationContext,
            final MessageMappingProcessor processor,
            final String connectionId) {
        this.publisherActor = publisherActor;
        this.conciergeForwarder = conciergeForwarder;
        this.authorizationContext = authorizationContext;
        this.processor = processor;
        this.connectionId = connectionId;

        timers = new ConcurrentHashMap<>();
    }

    /**
     * Creates Akka configuration object for this actor.
     *
     * @param publisherActor actor that handles/publishes outgoing messages.
     * @param conciergeForwarder the actor used to send signals to the concierge service.
     * @param authorizationContext the authorization context (authorized subjects) that are set in command headers.
     * @param processor the MessageMappingProcessor to use.
     * @param connectionId the connection id.
     * @return the Akka configuration Props object.
     */
    public static Props props(final ActorRef publisherActor,
            final ActorRef conciergeForwarder, final AuthorizationContext authorizationContext,
            final MessageMappingProcessor processor,
            final String connectionId) {

        return Props.create(MessageMappingProcessorActor.class, new Creator<MessageMappingProcessorActor>() {
            private static final long serialVersionUID = 1L;

            @Override
            public MessageMappingProcessorActor create() {
                return new MessageMappingProcessorActor(publisherActor, conciergeForwarder, authorizationContext,
                        processor, connectionId);
            }
        });
    }

    @Override
    public Receive createReceive() {
        return ReceiveBuilder.create()
                .match(ExternalMessage.class, this::handle)
                .match(CommandResponse.class, this::handleCommandResponse)
                .match(Signal.class, this::handleSignal)
                .match(DittoRuntimeException.class, this::handleDittoRuntimeException)
                .match(Status.Failure.class, f -> log.warning("Got failure with cause {}: {}",
                        f.cause().getClass().getSimpleName(), f.cause().getMessage()))
                .matchAny(m -> {
                    log.warning("Unknown message: {}", m);
                    unhandled(m);
                }).build();
    }

    private void handle(final ExternalMessage externalMessage) {
        ConditionChecker.checkNotNull(externalMessage);
        final String correlationId = externalMessage.getHeaders().get(DittoHeaderDefinition.CORRELATION_ID.getKey());
        LogUtil.enhanceLogWithCorrelationId(log, correlationId);
        LogUtil.enhanceLogWithCustomField(log, BaseClientData.MDC_CONNECTION_ID, connectionId);
        log.debug("Handling ExternalMessage: {}", externalMessage);

        final String authSubjectsArray = authorizationContext.stream()
                .map(AuthorizationSubject::getId)
                .map(JsonFactory::newValue)
                .collect(JsonCollectors.valuesToArray())
                .toString();
        final ExternalMessage messageWithAuthSubject =
                externalMessage.withHeader(DittoHeaderDefinition.AUTHORIZATION_SUBJECTS.getKey(), authSubjectsArray);

        try {
            final Optional<Signal<?>> signalOpt = processor.process(messageWithAuthSubject);
            signalOpt.ifPresent(signal -> {
                enhanceLogUtil(signal);
                final DittoHeadersBuilder adjustedHeadersBuilder = signal.getDittoHeaders().toBuilder()
                        .authorizationContext(authorizationContext);

                if (!signal.getDittoHeaders().getOrigin().isPresent()) {
                    adjustedHeadersBuilder.origin(connectionId);
                }
                final DittoHeaders adjustedHeaders = adjustedHeadersBuilder.build();
                // overwrite the auth-subjects to the configured ones after mapping in order to be sure that the mapping
                // does not choose/change the auth-subjects itself:
                final Signal<?> adjustedSignal = signal.setDittoHeaders(adjustedHeaders);
                startTrace(adjustedSignal);
                log.info("Sending '{}' using conciergeForwarder", adjustedSignal.getType());
                conciergeForwarder.tell(adjustedSignal, getSelf());
            });
        } catch (final DittoRuntimeException e) {
            handleDittoRuntimeException(e, DittoHeaders.of(externalMessage.getHeaders()));
        } catch (final Exception e) {
            log.warning("Got <{}> when message was processed: <{}>", e.getClass().getSimpleName(), e.getMessage());
        }
    }

    private void enhanceLogUtil(final WithDittoHeaders<?> signal) {
        LogUtil.enhanceLogWithCorrelationId(log, signal);
        LogUtil.enhanceLogWithCustomField(log, BaseClientData.MDC_CONNECTION_ID, connectionId);
    }

    private void handleDittoRuntimeException(final DittoRuntimeException exception) {
        handleDittoRuntimeException(exception, DittoHeaders.empty());
    }

    private void handleDittoRuntimeException(final DittoRuntimeException exception,
            final DittoHeaders dittoHeaders) {
        final DittoHeaders mergedHeaders =
                DittoHeaders.newBuilder(exception.getDittoHeaders()).putHeaders(dittoHeaders).build();
        final ThingErrorResponse errorResponse = ThingErrorResponse.of(exception, mergedHeaders);

        enhanceLogUtil(exception);

        log.info("Got DittoRuntimeException '{}' when ExternalMessage was processed: {} - {}",
                exception.getErrorCode(), exception.getMessage(), exception.getDescription().orElse(""));

        handleCommandResponse(errorResponse);
    }

    private void handleCommandResponse(final CommandResponse<?> response) {
        enhanceLogUtil(response);
        finishTrace(response);
        if (response.getDittoHeaders().isResponseRequired()) {

            if (response.getStatusCodeValue() < HttpStatusCode.BAD_REQUEST.toInt()) {
                log.debug("Received response: {}", response);
            } else {
                log.debug("Received error response: {}", response.toJsonString());
            }

            handleSignal(response);
        } else {
            log.debug("Requester did not require response (via DittoHeader '{}') - not mapping back to ExternalMessage",
                    DittoHeaderDefinition.RESPONSE_REQUIRED);
        }
    }

    private void handleSignal(final Signal<?> signal) {
        enhanceLogUtil(signal);
        log.debug("Handling signal: {}", signal);

        try {
<<<<<<< HEAD
            final DittoHeaders filteredDittoHeaders = headerFilter.apply(signal.getDittoHeaders());
            final Signal signalWithFilteredHeaders = signal.setDittoHeaders(filteredDittoHeaders);

            processor.process(signalWithFilteredHeaders)
=======
            processor.process(signal)
>>>>>>> bcea3f35
                    .ifPresent(message -> publisherActor.forward(message, getContext()));
        } catch (final DittoRuntimeException e) {
            log.info("Got DittoRuntimeException during processing Signal: {} - {}", e.getMessage(),
                    e.getDescription().orElse(""));
        } catch (final Exception e) {
            log.warning("Got unexpected exception during processing Signal: {}", e.getMessage());
        }
    }

    private void startTrace(final Signal<?> command) {
        command.getDittoHeaders().getCorrelationId().ifPresent(correlationId -> {
            final StartedTimer timer = TraceUtils
                    .newAmqpRoundTripTimer(command)
                    .expirationHandling(startedTimer -> this.timers.remove(correlationId))
                    .build();
            this.timers.put(correlationId, timer);
        });
    }

    private void finishTrace(final Signal<?> response) {
        if (ThingErrorResponse.class.isAssignableFrom(response.getClass())) {
            finishTrace(response, ((ThingErrorResponse) response).getDittoRuntimeException());
        } else {
            finishTrace(response, null);
        }
    }

    private void finishTrace(final Signal<?> response, @Nullable final Throwable cause) {
        response.getDittoHeaders().getCorrelationId().ifPresent(correlationId -> {
            try {
                finishTrace(correlationId, cause);
            } catch (final IllegalArgumentException e) {
                log.debug("Trace missing for response: '{}'", response);
            }
        });
    }

    private void finishTrace(final String correlationId, @Nullable final Throwable cause) {
        final StartedTimer timer = timers.remove(correlationId);
        if (Objects.isNull(timer)) {
            throw new IllegalArgumentException("No trace found for correlationId: " + correlationId);
        }

        if (Objects.isNull(cause)) {
            timer.tag(TracingTags.MAPPING_SUCCESS, true).stop();
        } else {
            timer.tag(TracingTags.MAPPING_SUCCESS, false).stop();
        }
    }
}<|MERGE_RESOLUTION|>--- conflicted
+++ resolved
@@ -12,10 +12,7 @@
 package org.eclipse.ditto.services.connectivity.messaging;
 
 
-<<<<<<< HEAD
 import java.util.Collections;
-=======
->>>>>>> bcea3f35
 import java.util.Map;
 import java.util.Objects;
 import java.util.Optional;
@@ -213,14 +210,7 @@
         log.debug("Handling signal: {}", signal);
 
         try {
-<<<<<<< HEAD
-            final DittoHeaders filteredDittoHeaders = headerFilter.apply(signal.getDittoHeaders());
-            final Signal signalWithFilteredHeaders = signal.setDittoHeaders(filteredDittoHeaders);
-
-            processor.process(signalWithFilteredHeaders)
-=======
             processor.process(signal)
->>>>>>> bcea3f35
                     .ifPresent(message -> publisherActor.forward(message, getContext()));
         } catch (final DittoRuntimeException e) {
             log.info("Got DittoRuntimeException during processing Signal: {} - {}", e.getMessage(),
