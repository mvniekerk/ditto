--- conflicted
+++ resolved
@@ -352,13 +352,8 @@
                             final HeaderMapping headerMapping = source.getHeaderMapping().orElse(null);
                             final ActorRef consumer = startChildActorConflictFree(
                                     CONSUMER_ACTOR_PREFIX + addressWithIndex,
-<<<<<<< HEAD
-                                    RabbitMQConsumerActor.props(messageMappingProcessor.get(), authorizationContext,
-                                            enforcement, headerMapping));
-=======
                                     RabbitMQConsumerActor.props(sourceAddress, messageMappingProcessor.get(),
                                             authorizationContext, enforcement, headerMapping, connectionId()));
->>>>>>> d929c66d
                             consumerByAddressWithIndex.put(addressWithIndex, consumer);
                             try {
                                 final String consumerTag = channel.basicConsume(sourceAddress, false,
