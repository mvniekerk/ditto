--- conflicted
+++ resolved
@@ -34,19 +34,18 @@
 import java.util.stream.Collectors;
 import java.util.stream.IntStream;
 
-<<<<<<< HEAD
 import org.eclipse.ditto.json.JsonField;
-=======
 import org.eclipse.ditto.model.base.acks.AcknowledgementLabel;
 import org.eclipse.ditto.model.base.acks.AcknowledgementLabelInvalidException;
->>>>>>> 20aaa389
 import org.eclipse.ditto.model.base.headers.DittoHeaders;
 import org.eclipse.ditto.model.base.json.Jsonifiable;
 import org.eclipse.ditto.model.connectivity.ClientCertificateCredentials;
 import org.eclipse.ditto.model.connectivity.Connection;
 import org.eclipse.ditto.model.connectivity.ConnectionConfigurationInvalidException;
 import org.eclipse.ditto.model.connectivity.ConnectionId;
+import org.eclipse.ditto.model.connectivity.ConnectionType;
 import org.eclipse.ditto.model.connectivity.ConnectivityModelFactory;
+import org.eclipse.ditto.model.connectivity.ConnectivityStatus;
 import org.eclipse.ditto.model.connectivity.PayloadMappingDefinition;
 import org.eclipse.ditto.model.connectivity.Source;
 import org.eclipse.ditto.model.connectivity.SourceBuilder;
@@ -55,15 +54,10 @@
 import org.eclipse.ditto.model.query.filter.QueryFilterCriteriaFactory;
 import org.eclipse.ditto.services.connectivity.config.ConnectivityConfig;
 import org.eclipse.ditto.services.connectivity.config.DittoConnectivityConfig;
+import org.eclipse.ditto.services.connectivity.config.MonitoringLoggerConfig;
 import org.eclipse.ditto.services.connectivity.mapping.NormalizedMessageMapper;
 import org.eclipse.ditto.services.connectivity.messaging.TestConstants;
 import org.eclipse.ditto.services.connectivity.messaging.amqp.AmqpValidator;
-<<<<<<< HEAD
-=======
-import org.eclipse.ditto.services.connectivity.messaging.config.ConnectivityConfig;
-import org.eclipse.ditto.services.connectivity.messaging.config.DittoConnectivityConfig;
-import org.eclipse.ditto.services.connectivity.messaging.config.MonitoringLoggerConfig;
->>>>>>> 20aaa389
 import org.eclipse.ditto.services.utils.config.DefaultScopedConfig;
 import org.junit.AfterClass;
 import org.junit.BeforeClass;
@@ -141,7 +135,38 @@
     }
 
     @Test
-<<<<<<< HEAD
+    public void rejectConnectionWithInvalidSourceDeclaredAcks() {
+        final Connection connection = createConnection(CONNECTION_ID).toBuilder()
+                .sources(TestConstants.Sources.SOURCES_WITH_SAME_ADDRESS.stream()
+                        .map(source -> ConnectivityModelFactory.newSourceBuilder(source)
+                                .declaredAcknowledgementLabels(Set.of(AcknowledgementLabel.of("ack")))
+                                .build())
+                        .collect(Collectors.toList())
+                )
+                .build();
+
+        final ConnectionValidator underTest = getConnectionValidator();
+        assertThatExceptionOfType(AcknowledgementLabelInvalidException.class)
+                .isThrownBy(() -> underTest.validate(connection, DittoHeaders.empty(), actorSystem));
+    }
+
+    @Test
+    public void acceptConnectionWithPlaceholderPrefixedSourceDeclaredAck() {
+        final Connection connection = createConnection(CONNECTION_ID).toBuilder()
+                .sources(TestConstants.Sources.SOURCES_WITH_SAME_ADDRESS.stream()
+                        .map(source -> ConnectivityModelFactory.newSourceBuilder(source)
+                                .declaredAcknowledgementLabels(Set.of(AcknowledgementLabel.of("{{connection:id}}:ack")))
+                                .build())
+                        .collect(Collectors.toList())
+                )
+                .build();
+
+        final ConnectionValidator underTest = getConnectionValidator();
+        assertThatCode(() -> underTest.validate(connection, DittoHeaders.empty(), actorSystem))
+                .doesNotThrowAnyException();
+    }
+
+    @Test
     public void rejectConnectionWithInvalidNumberOfSources() {
         final Connection connection =
                 ConnectivityModelFactory.newConnectionBuilder(CONNECTION_ID, ConnectionType.AMQP_10,
@@ -157,25 +182,10 @@
 
         final ConnectionValidator underTest = getConnectionValidator();
         assertThatExceptionOfType(ConnectionConfigurationInvalidException.class)
-=======
-    public void rejectConnectionWithInvalidSourceDeclaredAcks() {
-        final Connection connection = createConnection(CONNECTION_ID).toBuilder()
-                .sources(TestConstants.Sources.SOURCES_WITH_SAME_ADDRESS.stream()
-                        .map(source -> ConnectivityModelFactory.newSourceBuilder(source)
-                                .declaredAcknowledgementLabels(Set.of(AcknowledgementLabel.of("ack")))
-                                .build())
-                        .collect(Collectors.toList())
-                )
-                .build();
-
-        final ConnectionValidator underTest = getConnectionValidator();
-        assertThatExceptionOfType(AcknowledgementLabelInvalidException.class)
->>>>>>> 20aaa389
-                .isThrownBy(() -> underTest.validate(connection, DittoHeaders.empty(), actorSystem));
-    }
-
-    @Test
-<<<<<<< HEAD
+                .isThrownBy(() -> underTest.validate(connection, DittoHeaders.empty(), actorSystem));
+    }
+
+    @Test
     public void rejectConnectionWithInvalidNumberOfTargets() {
         final Connection connection =
                 ConnectivityModelFactory.newConnectionBuilder(CONNECTION_ID, ConnectionType.AMQP_10,
@@ -199,21 +209,6 @@
             final int numberOfRepetitions) {
 
         return IntStream.range(0, numberOfRepetitions).mapToObj(i -> functionToRun.get()).collect(Collectors.toList());
-=======
-    public void acceptConnectionWithPlaceholderPrefixedSourceDeclaredAck() {
-        final Connection connection = createConnection(CONNECTION_ID).toBuilder()
-                .sources(TestConstants.Sources.SOURCES_WITH_SAME_ADDRESS.stream()
-                        .map(source -> ConnectivityModelFactory.newSourceBuilder(source)
-                                .declaredAcknowledgementLabels(Set.of(AcknowledgementLabel.of("{{connection:id}}:ack")))
-                                .build())
-                        .collect(Collectors.toList())
-                )
-                .build();
-
-        final ConnectionValidator underTest = getConnectionValidator();
-        assertThatCode(() -> underTest.validate(connection, DittoHeaders.empty(), actorSystem))
-                .doesNotThrowAnyException();
->>>>>>> 20aaa389
     }
 
     @Test
