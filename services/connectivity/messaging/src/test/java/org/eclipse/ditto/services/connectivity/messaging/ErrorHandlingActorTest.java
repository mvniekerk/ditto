/*
 * Copyright (c) 2017 Contributors to the Eclipse Foundation
 *
 * See the NOTICE file(s) distributed with this work for additional
 * information regarding copyright ownership.
 *
 * This program and the accompanying materials are made available under the
 * terms of the Eclipse Public License 2.0 which is available at
 * http://www.eclipse.org/legal/epl-2.0
 *
 * SPDX-License-Identifier: EPL-2.0
 */
package org.eclipse.ditto.services.connectivity.messaging;

import static org.eclipse.ditto.services.connectivity.messaging.FaultyClientActor.faultyClientActorPropsFactory;

import java.time.Duration;
import java.util.concurrent.TimeUnit;

import org.eclipse.ditto.model.base.headers.DittoHeaders;
import org.eclipse.ditto.model.connectivity.Connection;
import org.eclipse.ditto.model.connectivity.ConnectionId;
import org.eclipse.ditto.signals.commands.connectivity.exceptions.ConnectionFailedException;
import org.eclipse.ditto.signals.commands.connectivity.modify.CloseConnection;
import org.eclipse.ditto.signals.commands.connectivity.modify.ConnectivityModifyCommand;
import org.eclipse.ditto.signals.commands.connectivity.modify.CreateConnection;
import org.eclipse.ditto.signals.commands.connectivity.modify.CreateConnectionResponse;
import org.eclipse.ditto.signals.commands.connectivity.modify.DeleteConnection;
import org.eclipse.ditto.signals.commands.connectivity.modify.DeleteConnectionResponse;
import org.eclipse.ditto.signals.commands.connectivity.modify.OpenConnection;
import org.junit.AfterClass;
import org.junit.BeforeClass;
import org.junit.Test;

import akka.actor.ActorRef;
import akka.actor.ActorSystem;
import akka.cluster.pubsub.DistributedPubSub;
import akka.testkit.javadsl.TestKit;

/**
 * Tests error handling behaviour of {@link org.eclipse.ditto.services.connectivity.messaging.persistence.ConnectionPersistenceActor}.
 */
public class ErrorHandlingActorTest extends WithMockServers {

    private static ActorSystem actorSystem;
    private static ActorRef proxyActor;
    private static ActorRef pubSubMediator;

    @BeforeClass
    public static void setUp() {
        actorSystem = ActorSystem.create("AkkaTestSystem", TestConstants.CONFIG);
        pubSubMediator = DistributedPubSub.get(actorSystem).mediator();
        proxyActor = actorSystem.actorOf(TestConstants.ProxyActorMock.props());
    }

    @AfterClass
    public static void tearDown() {
        if (actorSystem != null) {
            TestKit.shutdownActorSystem(actorSystem, scala.concurrent.duration.Duration.apply(5, TimeUnit.SECONDS),
                    false);
        }
    }

    @Test
    public void tryCreateConnectionExpectSuccessResponseIndependentOfConnectionStatus() {
        new TestKit(actorSystem) {{
            final ConnectionId connectionId = TestConstants.createRandomConnectionId();
            final Connection connection = TestConstants.createConnection(connectionId);
            final ActorRef underTest = TestConstants.createConnectionSupervisorActor(connectionId, actorSystem,
                    pubSubMediator, proxyActor,
                    (connection1, connectionActor, proxyActor) ->
                            FaultyClientActor.props(false));
            watch(underTest);

            // create connection
            final ConnectivityModifyCommand<?> command = CreateConnection.of(connection, DittoHeaders.empty());
            underTest.tell(command, getRef());
            expectMsg(CreateConnectionResponse.of(connection, DittoHeaders.empty()));
        }};
    }

    @Test
    public void tryOpenConnectionExpectErrorResponse() {
        tryModifyConnectionExpectErrorResponse("open");
    }

    @Test
    public void tryCloseConnectionExpectErrorResponse() {
        tryModifyConnectionExpectErrorResponse("close");
    }

    @Test
    public void tryDeleteConnectionExpectErrorResponse() {
        new TestKit(actorSystem) {{
            final ConnectionId connectionId = TestConstants.createRandomConnectionId();
            final Connection connection = TestConstants.createConnection(connectionId);
            final ActorRef underTest =
                    TestConstants.createConnectionSupervisorActor(connectionId, actorSystem, pubSubMediator,
                            proxyActor, faultyClientActorPropsFactory);
            watch(underTest);

            // create connection
            final CreateConnection createConnection = CreateConnection.of(connection, DittoHeaders.empty());
            underTest.tell(createConnection, getRef());
            final CreateConnectionResponse createConnectionResponse =
                    CreateConnectionResponse.of(connection, DittoHeaders.empty());
            expectMsg(dilated(Duration.ofSeconds(5)), createConnectionResponse);

            // delete connection
            final ConnectivityModifyCommand<?> command = DeleteConnection.of(connectionId, DittoHeaders.empty());
            underTest.tell(command, getRef());
<<<<<<< HEAD
            expectMsg(dilated(Duration.ofSeconds(5)),DeleteConnectionResponse.of(connectionId, DittoHeaders.empty()));
=======
            expectMsg(dilated(Duration.ofSeconds(5)), DeleteConnectionResponse.of(connectionId, DittoHeaders.empty()));
>>>>>>> 5fa9a90c
        }};
    }

    private void tryModifyConnectionExpectErrorResponse(final String action) {
        new TestKit(actorSystem) {{
            final ConnectionId connectionId = TestConstants.createRandomConnectionId();
            final Connection connection = TestConstants.createConnection(connectionId);
            final ActorRef underTest =
                    TestConstants.createConnectionSupervisorActor(connectionId, actorSystem, pubSubMediator,
                            proxyActor, faultyClientActorPropsFactory);
            watch(underTest);

            // create connection
            final CreateConnection createConnection = CreateConnection.of(connection, DittoHeaders.empty());
            underTest.tell(createConnection, getRef());
            final CreateConnectionResponse createConnectionResponse =
                    CreateConnectionResponse.of(connection, DittoHeaders.empty());
            expectMsg(createConnectionResponse);

            // modify connection
            final ConnectivityModifyCommand<?> command;
            switch (action) {
                case "open":
                    command = OpenConnection.of(connectionId, DittoHeaders.empty());
                    break;
                case "close":
                    command = CloseConnection.of(connectionId, DittoHeaders.empty());
                    break;
                default:
                    throw new IllegalArgumentException("invalid action " + action);
            }
            underTest.tell(command, getRef());
            expectMsg(ConnectionFailedException
                    .newBuilder(connectionId)
                    .description("error message")
                    .build());
        }};
    }
}<|MERGE_RESOLUTION|>--- conflicted
+++ resolved
@@ -109,11 +109,7 @@
             // delete connection
             final ConnectivityModifyCommand<?> command = DeleteConnection.of(connectionId, DittoHeaders.empty());
             underTest.tell(command, getRef());
-<<<<<<< HEAD
-            expectMsg(dilated(Duration.ofSeconds(5)),DeleteConnectionResponse.of(connectionId, DittoHeaders.empty()));
-=======
             expectMsg(dilated(Duration.ofSeconds(5)), DeleteConnectionResponse.of(connectionId, DittoHeaders.empty()));
->>>>>>> 5fa9a90c
         }};
     }
 
