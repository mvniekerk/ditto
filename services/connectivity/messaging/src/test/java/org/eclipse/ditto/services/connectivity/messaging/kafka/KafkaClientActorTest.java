--- conflicted
+++ resolved
@@ -71,11 +71,7 @@
  */
 @SuppressWarnings({"squid:S3599", "squid:S1171"})
 @RunWith(MockitoJUnitRunner.class)
-<<<<<<< HEAD
-public class KafkaClientActorTest extends AbstractBaseClientActorTest {
-=======
-public final class KafkaClientActorTest {
->>>>>>> 7a639d8a
+public final class KafkaClientActorTest extends AbstractBaseClientActorTest {
 
     private static final Logger LOGGER = LoggerFactory.getLogger(KafkaClientActorTest.class);
 
@@ -248,7 +244,6 @@
         return mockKafkaPublisher;
     }
 
-<<<<<<< HEAD
     @Override
     protected Connection getConnection() {
         return connection;
@@ -256,7 +251,7 @@
 
     @Override
     protected Props createClientActor(final ActorRef conciergeForwarder) {
-        return kafkaClientActor(getConnection(), conciergeForwarder);
+        return getKafkaClientActorProps(conciergeForwarder);
     }
 
     @Override
@@ -264,10 +259,7 @@
         return actorSystem;
     }
 
-    private static class MockKafkaPublisher {
-=======
     private static final class MockKafkaPublisher {
->>>>>>> 7a639d8a
 
         private final TestProbe testProbe;
 
