--- conflicted
+++ resolved
@@ -725,12 +725,8 @@
 
             // send cleanup command
             underTest.tell(
-<<<<<<< HEAD
-                    CleanupPersistence.of(ConnectionActor.PERSISTENCE_ID_PREFIX + connectionId, DittoHeaders.empty()),
-=======
                     CleanupPersistence.of(DefaultEntityId.of(ConnectionActor.PERSISTENCE_ID_PREFIX + connectionId),
                             DittoHeaders.empty()),
->>>>>>> 0c17a1c9
                     getRef());
             expectMsg(CleanupPersistenceResponse.success(
                     DefaultEntityId.of(ConnectionActor.PERSISTENCE_ID_PREFIX + connectionId),
