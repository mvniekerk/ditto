--- conflicted
+++ resolved
@@ -22,11 +22,8 @@
 
 import org.eclipse.ditto.model.base.headers.WithDittoHeaders;
 import org.eclipse.ditto.model.enforcers.Enforcer;
-<<<<<<< HEAD
 import org.eclipse.ditto.model.policies.Policy;
-=======
 import org.eclipse.ditto.services.base.config.ServiceConfigReader;
->>>>>>> 055aa76c
 import org.eclipse.ditto.services.concierge.cache.AclEnforcerCacheLoader;
 import org.eclipse.ditto.services.concierge.cache.PolicyEnforcerCacheLoader;
 import org.eclipse.ditto.services.concierge.cache.ThingEnforcementIdCacheLoader;
@@ -40,20 +37,10 @@
 import org.eclipse.ditto.services.concierge.starter.actors.CachedNamespaceInvalidator;
 import org.eclipse.ditto.services.concierge.starter.actors.DispatcherActorCreator;
 import org.eclipse.ditto.services.concierge.util.config.ConciergeConfigReader;
-<<<<<<< HEAD
+import org.eclipse.ditto.services.models.concierge.ConciergeMessagingConstants;
 import org.eclipse.ditto.services.models.caching.EntityId;
+import org.eclipse.ditto.services.models.concierge.actors.ConciergeForwarderActor;
 import org.eclipse.ditto.services.models.caching.Entry;
-import org.eclipse.ditto.services.models.policies.PoliciesMessagingConstants;
-import org.eclipse.ditto.services.models.things.ThingsMessagingConstants;
-import org.eclipse.ditto.services.utils.cache.Cache;
-import org.eclipse.ditto.services.utils.cache.CacheFactory;
-import org.eclipse.ditto.services.utils.cache.PolicyCacheLoader;
-import org.eclipse.ditto.services.utils.cache.update.PolicyCacheUpdateActor;
-=======
-import org.eclipse.ditto.services.models.concierge.ConciergeMessagingConstants;
-import org.eclipse.ditto.services.models.concierge.EntityId;
-import org.eclipse.ditto.services.models.concierge.actors.ConciergeForwarderActor;
-import org.eclipse.ditto.services.models.concierge.cache.Entry;
 import org.eclipse.ditto.services.models.policies.PoliciesMessagingConstants;
 import org.eclipse.ditto.services.models.things.ThingsMessagingConstants;
 import org.eclipse.ditto.services.utils.cache.Cache;
@@ -63,7 +50,9 @@
 import org.eclipse.ditto.services.utils.namespaces.BlockNamespaceBehavior;
 import org.eclipse.ditto.services.utils.namespaces.BlockedNamespaces;
 import org.eclipse.ditto.services.utils.namespaces.BlockedNamespacesUpdater;
->>>>>>> 055aa76c
+import org.eclipse.ditto.services.utils.cache.CacheFactory;
+import org.eclipse.ditto.services.utils.cache.PolicyCacheLoader;
+import org.eclipse.ditto.services.utils.cache.update.PolicyCacheUpdateActor;
 import org.eclipse.ditto.signals.commands.things.ThingCommand;
 
 import com.github.benmanes.caffeine.cache.AsyncCacheLoader;
@@ -102,7 +91,6 @@
                 CacheFactory.createCache(thingEnforcerIdCacheLoader, configReader.caches().id(),
                         ID_CACHE_METRIC_NAME_PREFIX + ThingCommand.RESOURCE_TYPE);
 
-<<<<<<< HEAD
         final PolicyCacheLoader policyCacheLoader =
                 new PolicyCacheLoader(askTimeout, policiesShardRegionProxy);
         final Cache<EntityId, Entry<Policy>> policyCache =
@@ -111,12 +99,8 @@
         policyCache.subscribeForInvalidation(policyCacheLoader);
         policyCacheLoader.registerCacheInvalidator(policyCache::invalidate);
 
-        final PolicyEnforcerCacheLoader policyEnforcerCacheLoader =
+        final AsyncCacheLoader<EntityId, Entry<Enforcer>> policyEnforcerCacheLoader =
                 new PolicyEnforcerCacheLoader(askTimeout, policyCache);
-=======
-        final AsyncCacheLoader<EntityId, Entry<Enforcer>> policyEnforcerCacheLoader =
-                new PolicyEnforcerCacheLoader(askTimeout, policiesShardRegionProxy);
->>>>>>> 055aa76c
         final Cache<EntityId, Entry<Enforcer>> policyEnforcerCache =
                 CacheFactory.createCache(policyEnforcerCacheLoader, configReader.caches().enforcer(),
                         ENFORCER_CACHE_METRIC_NAME_PREFIX + "policy");
@@ -135,14 +119,9 @@
 
         final Set<EnforcementProvider<?>> enforcementProviders = new HashSet<>();
         enforcementProviders.add(new ThingCommandEnforcement.Provider(thingsShardRegionProxy,
-<<<<<<< HEAD
-                policiesShardRegionProxy, thingIdCache, policyCache, policyEnforcerCache, aclEnforcerCache));
+                policiesShardRegionProxy, thingIdCache, policyCache, policyEnforcerCache, aclEnforcerCache, preEnforcer));
         enforcementProviders.add(new PolicyCommandEnforcement.Provider(policiesShardRegionProxy, policyCache,
                 policyEnforcerCache));
-=======
-                policiesShardRegionProxy, thingIdCache, policyEnforcerCache, aclEnforcerCache, preEnforcer));
-        enforcementProviders.add(new PolicyCommandEnforcement.Provider(policiesShardRegionProxy, policyEnforcerCache));
->>>>>>> 055aa76c
         enforcementProviders.add(new LiveSignalEnforcement.Provider(thingIdCache, policyEnforcerCache,
                 aclEnforcerCache));
 
