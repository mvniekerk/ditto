--- conflicted
+++ resolved
@@ -329,8 +329,6 @@
                 WRITE);
     }
 
-<<<<<<< HEAD
-=======
     private ResourceKey extractMessageResourceKey(final MessageCommand command) {
         try {
             final JsonPointer resourcePath = command.getResourcePath();
@@ -344,36 +342,5 @@
         }
     }
 
-    /**
-     * Creates an @{SendMessageAcceptedResponse} for a message command if it is fire-and-forget.
-     *
-     * @param command The message command.
-     * @return The HTTP response if the message command is fire-and-forget, {@code Optional.empty()} otherwise.
-     */
-    private static Optional<SendMessageAcceptedResponse> getResponseForFireAndForgetMessage(
-            final MessageCommand<?, ?> command) {
-        if (isFireAndForgetMessage(command)) {
-            return Optional.of(
-                    SendMessageAcceptedResponse.newInstance(command.getThingEntityId(),
-                            command.getMessage().getHeaders(), command.getDittoHeaders()));
-        } else {
-            return Optional.empty();
-        }
-    }
-
-    /**
-     * Tests whether a message command is fire-and-forget.
-     *
-     * @param command The message command.
-     * @return {@code true} if the message's timeout header is 0 or if the message is flagged not to require a response,
-     * {@code false} otherwise.
-     */
-    private static boolean isFireAndForgetMessage(final MessageCommand<?, ?> command) {
-        return command.getMessage()
-                .getTimeout()
-                .map(Duration::isZero)
-                .orElseGet(() -> !command.getDittoHeaders().isResponseRequired());
-    }
-
->>>>>>> ea4bda08
+
 }