/*
 * Copyright (c) 2017 Bosch Software Innovations GmbH.
 *
 * All rights reserved. This program and the accompanying materials
 * are made available under the terms of the Eclipse Public License v2.0
 * which accompanies this distribution, and is available at
 * https://www.eclipse.org/org/documents/epl-2.0/index.php
 *
 * Contributors:
 *    Bosch Software Innovations GmbH - initial contribution
 */
package org.eclipse.ditto.services.thingsearch.updater.actors;

import java.time.Duration;
import java.util.Set;
import java.util.concurrent.CompletionStage;
import java.util.function.Function;

import org.eclipse.ditto.json.JsonObject;
import org.eclipse.ditto.model.base.headers.DittoHeaders;
import org.eclipse.ditto.model.base.json.FieldType;
import org.eclipse.ditto.model.base.json.Jsonifiable;
import org.eclipse.ditto.services.models.policies.PolicyReferenceTag;
import org.eclipse.ditto.services.models.things.ThingTag;
import org.eclipse.ditto.services.thingsearch.persistence.write.ThingsSearchUpdaterPersistence;
import org.eclipse.ditto.services.utils.akka.LogUtil;
import org.eclipse.ditto.signals.base.ShardedMessageEnvelope;
import org.eclipse.ditto.signals.events.base.Event;
import org.eclipse.ditto.signals.events.policies.PolicyEvent;
import org.eclipse.ditto.signals.events.things.ThingEvent;

import akka.actor.AbstractActor;
import akka.actor.ActorRef;
import akka.actor.ActorSystem;
import akka.actor.Props;
import akka.cluster.pubsub.DistributedPubSub;
import akka.cluster.pubsub.DistributedPubSubMediator;
import akka.cluster.sharding.ShardRegion;
import akka.event.DiagnosticLoggingAdapter;
import akka.event.Logging;
import akka.japi.Creator;
import akka.japi.pf.ReceiveBuilder;
import akka.pattern.CircuitBreaker;
import akka.stream.ActorMaterializer;
import akka.stream.Materializer;
import akka.stream.javadsl.Sink;

/**
 * This Actor subscribes to messages the Things service emits, when it starts a new ThingActor (a Thing becomes "hot").
 * If we receive such a message, we start a corresponding ThingUpdater actor that itself consumes the events the
 * ThingActor emits and thus handles the specific events for that Thing.
 */
final class ThingsUpdater extends AbstractActor {

    /**
     * The name of this Actor in the ActorSystem.
     */
    static final String ACTOR_NAME = "thingsUpdater";

    private static final String UPDATER_GROUP = "thingsUpdaterGroup";
    private final DiagnosticLoggingAdapter log = Logging.apply(this);
    private final ActorRef shardRegion;
    private final ThingsSearchUpdaterPersistence searchUpdaterPersistence;
    private final Materializer materializer;

    private ThingsUpdater(final int numberOfShards,
            final ShardRegionFactory shardRegionFactory,
            final ThingsSearchUpdaterPersistence searchUpdaterPersistence,
            final CircuitBreaker circuitBreaker,
            final boolean eventProcessingActive,
<<<<<<< HEAD
            final Duration thingUpdaterActivityCheckInterval) {
=======
            final Duration thingUpdaterActivityCheckInterval,
            final int maxBulkSize,
            @Nullable final ActorRef thingCacheFacade,
            @Nullable final ActorRef policyCacheFacade) {
>>>>>>> b8846ed1

        final ActorSystem actorSystem = context().system();

        // Start the proxy for the Things and Policies sharding, too.
        final ActorRef thingsShardRegion = shardRegionFactory.getThingsShardRegion(numberOfShards);
        final ActorRef policiesShardRegion = shardRegionFactory.getPoliciesShardRegion(numberOfShards);

        final ActorRef pubSubMediator = DistributedPubSub.get(actorSystem).mediator();

        final Props thingUpdaterProps =
                ThingUpdater.props(searchUpdaterPersistence, circuitBreaker, thingsShardRegion, policiesShardRegion,
<<<<<<< HEAD
                        thingUpdaterActivityCheckInterval, ThingUpdater.DEFAULT_THINGS_TIMEOUT)
=======
                        thingUpdaterActivityCheckInterval, ThingUpdater.DEFAULT_THINGS_TIMEOUT, maxBulkSize,
                        thingCacheFacade, policyCacheFacade)
>>>>>>> b8846ed1
                        .withMailbox("akka.actor.custom-updater-mailbox");

        shardRegion = shardRegionFactory.getSearchUpdaterShardRegion(numberOfShards, thingUpdaterProps);
        this.searchUpdaterPersistence = searchUpdaterPersistence;
        materializer = ActorMaterializer.create(getContext());

        if (eventProcessingActive) {
            pubSubMediator.tell(new DistributedPubSubMediator.Subscribe(ThingEvent.TYPE_PREFIX, UPDATER_GROUP, self()),
                    self());
            pubSubMediator.tell(new DistributedPubSubMediator.Subscribe(PolicyEvent.TYPE_PREFIX, UPDATER_GROUP, self()),
                    self());
        }
    }

    /**
     * Creates Akka configuration object for this actor.
     *
     * @param numberOfShards the number of shards the "search-updater" shardRegion should be started with.
     * @param shardRegionFactory The shard region factory to use when creating sharded actors.
     * @param thingUpdaterActivityCheckInterval the interval at which is checked, if the corresponding Thing is still
<<<<<<< HEAD
     * actively updated.
=======
     * actively updated
     * @param maxBulkSize maximum number of events to update in a bulk.
     * @param thingCacheFacade the {@link org.eclipse.ditto.services.utils.distributedcache.actors.CacheFacadeActor} for
     * accessing the Thing cache in cluster.
     * @param policyCacheFacade the {@link org.eclipse.ditto.services.utils.distributedcache.actors.CacheFacadeActor}
     * for accessing the Policy cache in cluster.
>>>>>>> b8846ed1
     * @return the Akka configuration Props object
     */
    static Props props(final int numberOfShards,
            final ShardRegionFactory shardRegionFactory,
            final ThingsSearchUpdaterPersistence searchUpdaterPersistence,
            final CircuitBreaker circuitBreaker,
            final boolean eventProcessingActive,
<<<<<<< HEAD
            final Duration thingUpdaterActivityCheckInterval) {
=======
            final Duration thingUpdaterActivityCheckInterval,
            final int maxBulkSize,
            @Nullable final ActorRef thingCacheFacade,
            @Nullable final ActorRef policyCacheFacade) {
>>>>>>> b8846ed1

        return Props.create(ThingsUpdater.class, new Creator<ThingsUpdater>() {
            private static final long serialVersionUID = 1L;

            @Override
            public ThingsUpdater create() {
                return new ThingsUpdater(numberOfShards, shardRegionFactory, searchUpdaterPersistence, circuitBreaker,
<<<<<<< HEAD
                        eventProcessingActive, thingUpdaterActivityCheckInterval);
=======
                        eventProcessingActive, thingUpdaterActivityCheckInterval, maxBulkSize, thingCacheFacade,
                        policyCacheFacade);
>>>>>>> b8846ed1
            }
        });
    }

    @Override
    public Receive createReceive() {
        return ReceiveBuilder.create()
                .matchEquals(ShardRegion.getShardRegionStateInstance(), getShardRegionState ->
                        shardRegion.forward(getShardRegionState, getContext()))
                .match(ThingEvent.class, this::processThingEvent)
                .match(PolicyEvent.class, this::processPolicyEvent)
                .match(ThingTag.class, this::processThingTag)
                .match(PolicyReferenceTag.class, this::processPolicyReferenceTag)
                .match(DistributedPubSubMediator.SubscribeAck.class, this::subscribeAck)
                .matchAny(m -> {
                    log.warning("Unknown message: {}", m);
                    unhandled(m);
                }).build();
    }

    private void processThingTag(final ThingTag thingTag) {
        final String elementIdentifier = thingTag.asIdentifierString();
        LogUtil.enhanceLogWithCorrelationId(log, "things-tags-sync-" + elementIdentifier);
        log.debug("Forwarding incoming ThingTag '{}'", elementIdentifier);
        forwardJsonifiableToShardRegion(thingTag, ThingTag::getId);
    }

    private void processPolicyReferenceTag(final PolicyReferenceTag policyReferenceTag) {
        final String elementIdentifier = policyReferenceTag.asIdentifierString();
        LogUtil.enhanceLogWithCorrelationId(log, "policies-tags-sync-" + elementIdentifier);
        log.debug("Forwarding PolicyReferenceTag '{}'", elementIdentifier);
        forwardJsonifiableToShardRegion(policyReferenceTag, unused -> policyReferenceTag.getEntityId());
    }

    private void processThingEvent(final ThingEvent<?> thingEvent) {
        LogUtil.enhanceLogWithCorrelationId(log, thingEvent);
        log.debug("Forwarding incoming ThingEvent for thingId '{}'", thingEvent.getThingId());
        forwardEventToShardRegion(thingEvent, ThingEvent::getId);
    }

    private void processPolicyEvent(final PolicyEvent<?> policyEvent) {
        LogUtil.enhanceLogWithCorrelationId(log, policyEvent);
        thingIdsForPolicy(policyEvent.getPolicyId())
                .thenAccept(thingIds ->
                        thingIds.forEach(id -> forwardPolicyEventToShardRegion(policyEvent, id))
                );
    }

    private CompletionStage<Set<String>> thingIdsForPolicy(final String policyId) {
        return searchUpdaterPersistence.getThingIdsForPolicy(policyId).runWith(Sink.last(), materializer);
    }

    private <J extends Jsonifiable<?>> void forwardJsonifiableToShardRegion(final J message,
            final Function<J, String> getId) {
        forwardToShardRegion(
                message,
                getId,
                jsonifiable -> jsonifiable.getClass().getSimpleName(),
                jsonifiable -> jsonifiable.toJson().asObject(),
                jsonifiable -> DittoHeaders.empty());
    }

    private <E extends Event<?>> void forwardEventToShardRegion(final E message, final Function<E, String> getId) {
        forwardToShardRegion(
                message,
                getId,
                Event::getType,
                event -> event.toJson(event.getImplementedSchemaVersion(), FieldType.regularOrSpecial()),
                Event::getDittoHeaders);
    }

    private <M> void forwardToShardRegion(final M message,
            final Function<M, String> getId,
            final Function<M, String> getType,
            final Function<M, JsonObject> toJson,
            final Function<M, DittoHeaders> getDittoHeaders) {

        final String id = getId.apply(message);
        log.debug("Forwarding incoming {} to shard region of {}", message.getClass().getSimpleName(), id);
        final String type = getType.apply(message);
        final JsonObject jsonObject = toJson.apply(message);
        final DittoHeaders dittoHeaders = getDittoHeaders.apply(message);
        final ShardedMessageEnvelope messageEnvelope = ShardedMessageEnvelope.of(id, type, jsonObject, dittoHeaders);
        shardRegion.forward(messageEnvelope, context());
    }

    private void forwardPolicyEventToShardRegion(final PolicyEvent<?> policyEvent, final String thingId) {
        log.debug("Will forward incoming event message for policyId '{}' to update actor '{}':",
                policyEvent.getPolicyId(), thingId);
        forwardEventToShardRegion(policyEvent, e -> thingId);
    }

    private void subscribeAck(final DistributedPubSubMediator.SubscribeAck subscribeAck) {
        log.debug("Successfully subscribed to distributed pub/sub on topic '{}'", subscribeAck.subscribe().topic());
    }

}<|MERGE_RESOLUTION|>--- conflicted
+++ resolved
@@ -68,14 +68,8 @@
             final ThingsSearchUpdaterPersistence searchUpdaterPersistence,
             final CircuitBreaker circuitBreaker,
             final boolean eventProcessingActive,
-<<<<<<< HEAD
-            final Duration thingUpdaterActivityCheckInterval) {
-=======
             final Duration thingUpdaterActivityCheckInterval,
-            final int maxBulkSize,
-            @Nullable final ActorRef thingCacheFacade,
-            @Nullable final ActorRef policyCacheFacade) {
->>>>>>> b8846ed1
+            final int maxBulkSize) {
 
         final ActorSystem actorSystem = context().system();
 
@@ -87,12 +81,7 @@
 
         final Props thingUpdaterProps =
                 ThingUpdater.props(searchUpdaterPersistence, circuitBreaker, thingsShardRegion, policiesShardRegion,
-<<<<<<< HEAD
-                        thingUpdaterActivityCheckInterval, ThingUpdater.DEFAULT_THINGS_TIMEOUT)
-=======
-                        thingUpdaterActivityCheckInterval, ThingUpdater.DEFAULT_THINGS_TIMEOUT, maxBulkSize,
-                        thingCacheFacade, policyCacheFacade)
->>>>>>> b8846ed1
+                        thingUpdaterActivityCheckInterval, ThingUpdater.DEFAULT_THINGS_TIMEOUT, maxBulkSize)
                         .withMailbox("akka.actor.custom-updater-mailbox");
 
         shardRegion = shardRegionFactory.getSearchUpdaterShardRegion(numberOfShards, thingUpdaterProps);
@@ -113,16 +102,8 @@
      * @param numberOfShards the number of shards the "search-updater" shardRegion should be started with.
      * @param shardRegionFactory The shard region factory to use when creating sharded actors.
      * @param thingUpdaterActivityCheckInterval the interval at which is checked, if the corresponding Thing is still
-<<<<<<< HEAD
-     * actively updated.
-=======
      * actively updated
      * @param maxBulkSize maximum number of events to update in a bulk.
-     * @param thingCacheFacade the {@link org.eclipse.ditto.services.utils.distributedcache.actors.CacheFacadeActor} for
-     * accessing the Thing cache in cluster.
-     * @param policyCacheFacade the {@link org.eclipse.ditto.services.utils.distributedcache.actors.CacheFacadeActor}
-     * for accessing the Policy cache in cluster.
->>>>>>> b8846ed1
      * @return the Akka configuration Props object
      */
     static Props props(final int numberOfShards,
@@ -130,14 +111,8 @@
             final ThingsSearchUpdaterPersistence searchUpdaterPersistence,
             final CircuitBreaker circuitBreaker,
             final boolean eventProcessingActive,
-<<<<<<< HEAD
-            final Duration thingUpdaterActivityCheckInterval) {
-=======
             final Duration thingUpdaterActivityCheckInterval,
-            final int maxBulkSize,
-            @Nullable final ActorRef thingCacheFacade,
-            @Nullable final ActorRef policyCacheFacade) {
->>>>>>> b8846ed1
+            final int maxBulkSize) {
 
         return Props.create(ThingsUpdater.class, new Creator<ThingsUpdater>() {
             private static final long serialVersionUID = 1L;
@@ -145,12 +120,7 @@
             @Override
             public ThingsUpdater create() {
                 return new ThingsUpdater(numberOfShards, shardRegionFactory, searchUpdaterPersistence, circuitBreaker,
-<<<<<<< HEAD
-                        eventProcessingActive, thingUpdaterActivityCheckInterval);
-=======
-                        eventProcessingActive, thingUpdaterActivityCheckInterval, maxBulkSize, thingCacheFacade,
-                        policyCacheFacade);
->>>>>>> b8846ed1
+                        eventProcessingActive, thingUpdaterActivityCheckInterval, maxBulkSize);
             }
         });
     }
