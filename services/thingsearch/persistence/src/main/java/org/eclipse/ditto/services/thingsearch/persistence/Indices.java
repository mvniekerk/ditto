--- conflicted
+++ resolved
@@ -42,11 +42,7 @@
      * Index for queries with effective filters.
      */
     private static final Index KEY_VALUE = IndexFactory.newInstance("key-value",
-<<<<<<< HEAD
-            Arrays.asList(FIELD_GRANTED_PATH, FIELD_PATH_KEY, FIELD_PATH_VALUE), false);
-=======
             Arrays.asList(FIELD_GRANTED_PATH, FIELD_PATH_KEY, FIELD_PATH_VALUE, FIELD_ID), false);
->>>>>>> c7c6aaf9
 
     /**
      * Index for queries without effective filters to be executed as scans over all visible things.
