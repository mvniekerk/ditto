/*
 * Copyright (c) 2017 Contributors to the Eclipse Foundation
 *
 * See the NOTICE file(s) distributed with this work for additional
 * information regarding copyright ownership.
 *
 * This program and the accompanying materials are made available under the
 * terms of the Eclipse Public License 2.0 which is available at
 * http://www.eclipse.org/legal/epl-2.0
 *
 * SPDX-License-Identifier: EPL-2.0
 */
package org.eclipse.ditto.services.thingsearch.persistence.read.query;

import static org.assertj.core.api.Assertions.assertThat;
import static org.mockito.Mockito.mock;

import java.util.Collections;
import java.util.List;

import org.eclipse.ditto.model.query.Query;
import org.eclipse.ditto.model.query.SortDirection;
import org.eclipse.ditto.model.query.SortOption;
import org.eclipse.ditto.model.query.criteria.Criteria;
import org.eclipse.ditto.model.query.expression.SortFieldExpression;
import org.eclipse.ditto.services.base.DittoService;
import org.eclipse.ditto.services.base.config.limits.DefaultLimitsConfig;
import org.junit.Before;
import org.junit.BeforeClass;
import org.junit.Test;
import org.mockito.Mockito;

import com.typesafe.config.Config;
import com.typesafe.config.ConfigFactory;

/**
 * Tests limited instances of {@link MongoQueryBuilder}.
 */
public final class MongoQueryBuilderLimitedTest {

    private static final SortOption KNOWN_SORT_OPTION =
            new SortOption(mock(SortFieldExpression.class), SortDirection.ASC);

    private static DefaultLimitsConfig limitsConfig;

    private final Criteria criteria = Mockito.mock(Criteria.class);

    private int maxPageSizeFromConfig;
    private int defaultPageSizeFromConfig;
    private MongoQueryBuilder underTest;

    @BeforeClass
    public static void initTestFixture() {
        final Config testConfig = ConfigFactory.load("test");
        limitsConfig = DefaultLimitsConfig.of(testConfig.getConfig(DittoService.DITTO_CONFIG_PATH));
    }

<<<<<<< HEAD
=======

>>>>>>> 8591cf26
    @Before
    public void setUp() {
        maxPageSizeFromConfig = limitsConfig.getThingsSearchMaxPageSize();
        defaultPageSizeFromConfig = limitsConfig.getThingsSearchDefaultPageSize();
        underTest = MongoQueryBuilder.limited(criteria, maxPageSizeFromConfig, defaultPageSizeFromConfig);
    }

<<<<<<< HEAD
=======

>>>>>>> 8591cf26
    @Test(expected = NullPointerException.class)
    public void createWithNullCriteria() {
        MongoQueryBuilder.limited(null, maxPageSizeFromConfig, defaultPageSizeFromConfig);
    }

<<<<<<< HEAD
=======

>>>>>>> 8591cf26
    @Test
    public void buildWithCriteriaOnly() {
        final Query query = underTest.build();

        assertThat(query.getCriteria()).isEqualTo(criteria);
    }

<<<<<<< HEAD
=======

    @Test
>>>>>>> 8591cf26
    public void buildWithSort() {
        final List<SortOption> sortOptions = Collections.singletonList(KNOWN_SORT_OPTION);
        final Query query = underTest.sort(sortOptions).build();

        assertThat(query.getSortOptions()).isEqualTo(sortOptions);
    }

<<<<<<< HEAD
=======

>>>>>>> 8591cf26
    @Test
    public void buildWithLimit() {
        final int limit = maxPageSizeFromConfig - 1;
        final Query query = underTest.limit(limit).build();

        assertThat(query.getLimit()).isEqualTo(limit);
    }

<<<<<<< HEAD
=======

>>>>>>> 8591cf26
    @Test
    public void buildWithSkip() {
        final int skip = 4;
        final Query query = underTest.skip(skip).build();

        assertThat(query.getSkip()).isEqualTo(skip);
    }

<<<<<<< HEAD
=======

>>>>>>> 8591cf26
    @Test(expected = IllegalArgumentException.class)
    public void buildWithLimitGreaterThanMaxValue() {
        final long limitTooHigh = (long) maxPageSizeFromConfig + 1;
        underTest.limit(limitTooHigh);
    }

<<<<<<< HEAD
=======

>>>>>>> 8591cf26
    @Test(expected = IllegalArgumentException.class)
    public void buildWithLimitLessThanZero() {
        underTest.limit(-1);
    }

<<<<<<< HEAD
=======

>>>>>>> 8591cf26
    @Test(expected = IllegalArgumentException.class)
    public void buildWithSkipLessThanZero() {
        underTest.skip(-1);
    }

}<|MERGE_RESOLUTION|>--- conflicted
+++ resolved
@@ -55,10 +55,6 @@
         limitsConfig = DefaultLimitsConfig.of(testConfig.getConfig(DittoService.DITTO_CONFIG_PATH));
     }
 
-<<<<<<< HEAD
-=======
-
->>>>>>> 8591cf26
     @Before
     public void setUp() {
         maxPageSizeFromConfig = limitsConfig.getThingsSearchMaxPageSize();
@@ -66,19 +62,11 @@
         underTest = MongoQueryBuilder.limited(criteria, maxPageSizeFromConfig, defaultPageSizeFromConfig);
     }
 
-<<<<<<< HEAD
-=======
-
->>>>>>> 8591cf26
     @Test(expected = NullPointerException.class)
     public void createWithNullCriteria() {
         MongoQueryBuilder.limited(null, maxPageSizeFromConfig, defaultPageSizeFromConfig);
     }
 
-<<<<<<< HEAD
-=======
-
->>>>>>> 8591cf26
     @Test
     public void buildWithCriteriaOnly() {
         final Query query = underTest.build();
@@ -86,11 +74,6 @@
         assertThat(query.getCriteria()).isEqualTo(criteria);
     }
 
-<<<<<<< HEAD
-=======
-
-    @Test
->>>>>>> 8591cf26
     public void buildWithSort() {
         final List<SortOption> sortOptions = Collections.singletonList(KNOWN_SORT_OPTION);
         final Query query = underTest.sort(sortOptions).build();
@@ -98,10 +81,6 @@
         assertThat(query.getSortOptions()).isEqualTo(sortOptions);
     }
 
-<<<<<<< HEAD
-=======
-
->>>>>>> 8591cf26
     @Test
     public void buildWithLimit() {
         final int limit = maxPageSizeFromConfig - 1;
@@ -110,10 +89,6 @@
         assertThat(query.getLimit()).isEqualTo(limit);
     }
 
-<<<<<<< HEAD
-=======
-
->>>>>>> 8591cf26
     @Test
     public void buildWithSkip() {
         final int skip = 4;
@@ -122,29 +97,17 @@
         assertThat(query.getSkip()).isEqualTo(skip);
     }
 
-<<<<<<< HEAD
-=======
-
->>>>>>> 8591cf26
     @Test(expected = IllegalArgumentException.class)
     public void buildWithLimitGreaterThanMaxValue() {
         final long limitTooHigh = (long) maxPageSizeFromConfig + 1;
         underTest.limit(limitTooHigh);
     }
 
-<<<<<<< HEAD
-=======
-
->>>>>>> 8591cf26
     @Test(expected = IllegalArgumentException.class)
     public void buildWithLimitLessThanZero() {
         underTest.limit(-1);
     }
 
-<<<<<<< HEAD
-=======
-
->>>>>>> 8591cf26
     @Test(expected = IllegalArgumentException.class)
     public void buildWithSkipLessThanZero() {
         underTest.skip(-1);
