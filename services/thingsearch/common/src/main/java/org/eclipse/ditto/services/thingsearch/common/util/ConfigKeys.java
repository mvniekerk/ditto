/*
 * Copyright (c) 2017 Bosch Software Innovations GmbH.
 *
 * All rights reserved. This program and the accompanying materials
 * are made available under the terms of the Eclipse Public License v2.0
 * which accompanies this distribution, and is available at
 * https://www.eclipse.org/org/documents/epl-2.0/index.php
 *
 * Contributors:
 *    Bosch Software Innovations GmbH - initial contribution
 */
package org.eclipse.ditto.services.thingsearch.common.util;

/**
 * This class encloses everything regarding configuration keys.
 */
public final class ConfigKeys {

    /**
     * Name of things-search service.
     */
    public static final String SERVICE_NAME = "things-search";

    /**
     * Role of things-search service.
     */
    public static final String SEARCH_ROLE = SERVICE_NAME;

    private static final String DITTO_PREFIX = "ditto.";
    private static final String SEARCH_PREFIX = DITTO_PREFIX + SEARCH_ROLE + ".";
    private static final String SEARCH_UPDATER_PREFIX = SEARCH_PREFIX + "updater.";

    /**
     * Prefix for mongoDB config
     */
    private static final String MONGO_CONFIG_PREFIX = SEARCH_PREFIX + "mongodb.";
    /**
     * Prefix for circuit breaker config.
     */
    private static final String MONGO_CIRCUIT_BREAKER_CONFIG_PREFIX = MONGO_CONFIG_PREFIX + "breaker.";
    /**
     * Max retries config for circuit breaker.
     */
    public static final String MONGO_CIRCUIT_BREAKER_FAILURES = MONGO_CIRCUIT_BREAKER_CONFIG_PREFIX + "maxFailures";
    /**
     * Call timeout config for circuit breaker.
     */
    public static final String MONGO_CIRCUIT_BREAKER_TIMEOUT_CALL =
            MONGO_CIRCUIT_BREAKER_CONFIG_PREFIX + "timeout.call";
    /**
     * Reset timeout for circuit breaker.
     */
    public static final String MONGO_CIRCUIT_BREAKER_TIMEOUT_RESET =
            MONGO_CIRCUIT_BREAKER_CONFIG_PREFIX + "timeout.reset";

    private static final String MONITORING_PREFIX = MONGO_CONFIG_PREFIX + "monitoring.";
    /**
     * Whether all commands should be monitored and reported with Kamon.
     */
    public static final String MONITORING_COMMANDS_ENABLED = MONITORING_PREFIX + "commands";
    /**
     * Whether connection pool statistics should be reported with Kamon.
     */
    public static final String MONITORING_CONNECTION_POOL_ENABLED = MONITORING_PREFIX + "connection-pool";

    private static final String ENABLED_SUFFIX = "enabled";

    /**
     * Key of the index-initialization enabled configuration.
     */
    public static final String INDEX_INITIALIZATION_ENABLED = SEARCH_PREFIX + "index-initialization." + ENABLED_SUFFIX;

    /**
     * Controls whether thing and policy event processing should be active or not.
     */
    public static final String EVENT_PROCESSING_ACTIVE = SEARCH_UPDATER_PREFIX + "event-processing.active";

    /**
<<<<<<< HEAD
=======
     * Controls maximum number of events to update in a bulk.
     */
    public static final String MAX_BULK_SIZE = SEARCH_UPDATER_PREFIX + "max-bulk-size";

    /**
     * Controls whether thing and policy cache-updates should be active or not.
     */
    public static final String CACHE_UPDATES_ACTIVE = SEARCH_UPDATER_PREFIX + "cache-updates.active";

    /**
>>>>>>> b8846ed1
     * The interval which defines how long a thing updater is considered active. When not active, the corresponding
     * actor can be stopped.
     */
    public static final String THINGS_ACTIVITY_CHECK_INTERVAL = SEARCH_UPDATER_PREFIX +
            "activity-check-interval";

    private static final String SYNC_PREFIX = SEARCH_UPDATER_PREFIX + "sync.";

    private static final String SYNC_THINGS_PREFIX = SYNC_PREFIX + "things.";

    /**
     * Things-Sync: Controls whether the sync should be active or not.
     */
    public static final String THINGS_SYNCER_ACTIVE = SYNC_THINGS_PREFIX + "active";

    /**
     * Things-Sync: The syncer makes sure that all requested stream elements have at least an age of this offset, e.g by
     * triggering a stream at a later time.
     */
    public static final String THINGS_SYNCER_START_OFFSET = SYNC_THINGS_PREFIX + "start-offset";

    /**
     * Things-Sync: The duration from now to somewhere in the past for which stream elements are requested if sync
     * has never been run before - otherwise sync is started where the last run finished.
     */
    public static final String THINGS_SYNCER_INITIAL_START_OFFSET = SYNC_THINGS_PREFIX + "initial-start-offset";

    /**
     * Things-Sync: The interval for the query restricting the stream (i.e. the difference between query-start and
     * query-end). This query-interval is used for <strong>all</strong> queries, but the interval of stream-starts
     * varies depending on the stream load.
     */
    public static final String THINGS_SYNCER_STREAM_INTERVAL = SYNC_THINGS_PREFIX + "stream-interval";

    /**
     * Things-Sync: if a query-start is more than this offset in the past, a warning will be logged.
     */
    public static final String THINGS_SYNCER_OUTDATED_WARNING_OFFSET = SYNC_THINGS_PREFIX + "outdated-warning-offset";

    /**
     * Things-Sync: if a query-start is more than this offset in the past, an errir will be logged and health
     * endpoint shows "DOWN".
     */
    public static final String THINGS_SYNCER_OUTDATED_ERROR_OFFSET = SYNC_THINGS_PREFIX + "outdated-error-offset";

    /**
     * Things-Sync: The maximum idle time of the syncer (as a Duration).
     */
    public static final String THINGS_SYNCER_MAX_IDLE_TIME = SYNC_THINGS_PREFIX + "max-idle-time";

    /**
     * Things-Sync: Timeout at streaming actor (server) side.
     */
    public static final String THINGS_SYNCER_STREAMING_ACTOR_TIMEOUT = SYNC_THINGS_PREFIX + "streaming-actor-timeout";

    /**
     * Things-Sync: The elements to be streamed per batch by the sync process.
     */
    public static final String THINGS_SYNCER_ELEMENTS_STREAMED_PER_BATCH = SYNC_THINGS_PREFIX +
            "elements-streamed-per-batch";

    private static final String SYNC_POLICIES_PREFIX = SYNC_PREFIX + "policies.";

    /**
     * Policies-Sync: Controls whether the sync should be active or not.
     */
    public static final String POLICIES_SYNCER_ACTIVE = SYNC_POLICIES_PREFIX + "active";

    /**
     * Policies-Sync: The syncer makes sure that all requested stream elements have at least an age of this offset,
     * e.g by triggering a stream at a later time.
     */
    public static final String POLICIES_SYNCER_START_OFFSET = SYNC_POLICIES_PREFIX + "start-offset";

    /**
     * Policies-Sync: The duration from now to somewhere in the past for which stream elements are requested if sync
     * has never been run before - otherwise sync is started where the last run finished.
     */
    public static final String POLICIES_SYNCER_INITIAL_START_OFFSET = SYNC_POLICIES_PREFIX + "initial-start-offset";

    /**
     * Policies-Sync: The interval for the query restricting the stream (i.e. the difference between query-start and
     * query-end). This query-interval is used for <strong>all</strong> queries, but the interval of stream-starts
     * varies depending on the stream load.
     */
    public static final String POLICIES_SYNCER_STREAM_INTERVAL = SYNC_POLICIES_PREFIX + "stream-interval";

    /**
     * Policies-Sync: if a query-start is more than this offset in the past, a warning will be logged.
     */
    public static final String POLICIES_SYNCER_OUTDATED_WARNING_OFFSET =
            SYNC_POLICIES_PREFIX + "outdated-warning-offset";

    /**
     * Policies-Sync: if a query-start is more than this offset in the past, an error will be logged and the health
     * endpoint shows "DOWN".
     */
    public static final String POLICIES_SYNCER_OUTDATED_ERROR_OFFSET =
            SYNC_POLICIES_PREFIX + "outdated-error-offset";

    /**
     * Policies-Sync: The maximum idle time of the syncer (as a Duration).
     */
    public static final String POLICIES_SYNCER_MAX_IDLE_TIME = SYNC_POLICIES_PREFIX + "max-idle-time";

    /**
     * Policies-Sync: Timeout at streaming actor (server) side.
     */
    public static final String POLICIES_SYNCER_STREAMING_ACTOR_TIMEOUT =
            SYNC_POLICIES_PREFIX + "streaming-actor-timeout";

    /**
     * Policies-Sync: The elements to be streamed per batch by the sync process.
     */
    public static final String POLICIES_SYNCER_ELEMENTS_STREAMED_PER_BATCH = SYNC_POLICIES_PREFIX +
            "elements-streamed-per-batch";

    /*
     * This class is not designed for instantiation.
     */
    private ConfigKeys() {
        // no-op
    }
}<|MERGE_RESOLUTION|>--- conflicted
+++ resolved
@@ -76,8 +76,6 @@
     public static final String EVENT_PROCESSING_ACTIVE = SEARCH_UPDATER_PREFIX + "event-processing.active";
 
     /**
-<<<<<<< HEAD
-=======
      * Controls maximum number of events to update in a bulk.
      */
     public static final String MAX_BULK_SIZE = SEARCH_UPDATER_PREFIX + "max-bulk-size";
@@ -88,7 +86,6 @@
     public static final String CACHE_UPDATES_ACTIVE = SEARCH_UPDATER_PREFIX + "cache-updates.active";
 
     /**
->>>>>>> b8846ed1
      * The interval which defines how long a thing updater is considered active. When not active, the corresponding
      * actor can be stopped.
      */
