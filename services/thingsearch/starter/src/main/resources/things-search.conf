--- conflicted
+++ resolved
@@ -2,14 +2,10 @@
   mapping-strategy.implementation = "org.eclipse.ditto.services.models.thingsearch.ThingSearchMappingStrategies"
   cluster-downing.role = "things-search"
 
-<<<<<<< HEAD
   persistence.operations.delay-after-persistence-actor-shutdown = 5s
   persistence.operations.delay-after-persistence-actor-shutdown = ${?DELAY_AFTER_PERSISTENCE_ACTOR_SHUTDOWN}
 
-  services-utils-config.mongodb {
-=======
   mongodb {
->>>>>>> 7a639d8a
     pool {
       maxSize = 1000
       maxSize = ${?MONGO_DB_CONNECTION_POOL_SIZE}
