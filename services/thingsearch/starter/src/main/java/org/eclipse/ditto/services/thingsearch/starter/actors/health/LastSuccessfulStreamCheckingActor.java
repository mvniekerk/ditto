/*
 * Copyright (c) 2017-2018 Bosch Software Innovations GmbH.
 *
 * All rights reserved. This program and the accompanying materials
 * are made available under the terms of the Eclipse Public License v2.0
 * which accompanies this distribution, and is available at
 * https://www.eclipse.org/org/documents/epl-2.0/index.php
 *
 * SPDX-License-Identifier: EPL-2.0
 */
package org.eclipse.ditto.services.thingsearch.starter.actors.health;

import static java.text.MessageFormat.format;
import static java.util.Objects.requireNonNull;

import java.time.Duration;
import java.time.Instant;
import java.util.Collections;
import java.util.concurrent.CompletableFuture;
import java.util.concurrent.CompletionStage;

import org.eclipse.ditto.services.utils.akka.streaming.TimestampPersistence;
import org.eclipse.ditto.services.utils.health.AbstractHealthCheckingActor;
import org.eclipse.ditto.services.utils.health.StatusDetailMessage;
import org.eclipse.ditto.services.utils.health.StatusInfo;

import akka.actor.Props;
import akka.japi.Creator;
import akka.japi.pf.ReceiveBuilder;
import akka.pattern.PatternsCS;
import akka.stream.ActorMaterializer;
import akka.stream.javadsl.Sink;

/**
 * Actor for checking if the duration since the last synchronization is acceptable low.
 */
public class LastSuccessfulStreamCheckingActor extends AbstractHealthCheckingActor {

    /**
     * Indicates whether the sync stream is enabled or not. If not the health status will always be unknown.
     */
    private final boolean syncEnabled;

    /**
     * Used to determine the time stamp of the last successful stream.
     */
    private final TimestampPersistence streamMetadataPersistence;

    /**
     * Defines the maximum duration that is allowed without a successful stream. If this duration is exceeded, the
     * health check will set the status to {@link StatusInfo.Status#DOWN}.
     */
    private final Duration syncOutdatedErrorOffset;

    /**
     * Defines the maximum duration that is allowed without a
     * successful stream. If this duration is exceeded, the health check will show a warning.
     */
    private final Duration syncOutdatedWarningOffset;

    /**
     * Creation time of this actor. No ERROR state is reported a period of time after actor starts so that the stream
     * has a chance to complete.
     */
    private final Instant startUpInstant;

    static final String NO_SUCCESSFUL_STREAM_YET_MESSAGE = "No successful stream, yet.";

    static final String SYNC_DISABLED_MESSAGE = "Sync is currently disabled. No status will be retrieved";

    private final ActorMaterializer materializer = ActorMaterializer.create(getContext());

    /**
     * Constructs a {@code HealthCheckingActor}.
     *
     * @param syncEnabled indicates whether the sync is enabled. If not the health status will always be
     * {@link org.eclipse.ditto.services.utils.health.StatusInfo.Status#UNKNOWN}.
     * @param streamMetadataPersistence Used to determine the time stamp of the last successful stream.
     * @param syncOutdatedWarningOffset Defines the maximum duration that is allowed without a
     * successful stream. If this duration is exceeded, the health check will show a warning.
     * @param syncOutdatedErrorOffset Defines the maximum duration that is allowed without a
     * successful stream. If this duration is exceeded, the health check will set the status to
     * {@link org.eclipse.ditto.services.utils.health.StatusInfo.Status#DOWN}.
     */
    private LastSuccessfulStreamCheckingActor(final boolean syncEnabled,
            final TimestampPersistence streamMetadataPersistence, final Duration syncOutdatedWarningOffset,
            final Duration syncOutdatedErrorOffset,
            final Instant startUpInstant) {
        this.syncEnabled = syncEnabled;
        this.streamMetadataPersistence = requireNonNull(streamMetadataPersistence);
        this.syncOutdatedWarningOffset = requireNonNull(syncOutdatedWarningOffset);
        this.syncOutdatedErrorOffset = requireNonNull(syncOutdatedErrorOffset);
        this.startUpInstant = requireNonNull(startUpInstant);
    }

    /**
     * Package-private constructor for unit tests.
     *
     * @param streamHealthCheckConfigurationProperties Holds the configuration properties of this health check.
     * @param startUpInstant When this actor was supposed to be created.
     */
    LastSuccessfulStreamCheckingActor(
            final LastSuccessfulStreamCheckingActorConfigurationProperties streamHealthCheckConfigurationProperties,
            final Instant startUpInstant) {

        this(streamHealthCheckConfigurationProperties.isSyncEnabled(),
                streamHealthCheckConfigurationProperties.getStreamMetadataPersistence(),
                streamHealthCheckConfigurationProperties.getWarningOffset(),
                streamHealthCheckConfigurationProperties.getErrorOffset(),
                startUpInstant);
    }

    /**
     * Creates Akka configuration object Props for this {@link LastSuccessfulStreamCheckingActor}.
     *
     * @param streamHealthCheckConfigurationProperties Holds the configuration properties of this health check.
     * @return the Akka configuration Props object.
     */
    public static Props props(
            final LastSuccessfulStreamCheckingActorConfigurationProperties streamHealthCheckConfigurationProperties) {
        return Props.create(LastSuccessfulStreamCheckingActor.class, new Creator<LastSuccessfulStreamCheckingActor>() {
            private static final long serialVersionUID = 1L;

            @Override
            public LastSuccessfulStreamCheckingActor create() {
                return new LastSuccessfulStreamCheckingActor(streamHealthCheckConfigurationProperties, Instant.now());
            }
        });
    }

    @Override
    protected Receive matchCustomMessages() {
        return ReceiveBuilder.create()
                .match(StatusInfo.class, this::updateHealth)
                .build();
    }

    @Override
    protected void triggerHealthRetrieval() {
        final CompletionStage<StatusInfo> statusInfoFuture;
        if (this.syncEnabled) {
            statusInfoFuture = getStatusInfo();
        } else {
            statusInfoFuture = CompletableFuture.completedFuture(
                    createStatusInfo(StatusInfo.Status.UNKNOWN, StatusDetailMessage.Level.WARN, SYNC_DISABLED_MESSAGE));
        }
        final CompletionStage<StatusInfo> statusInfoFutureWithErrorHandling =
                statusInfoFuture.handle((result, error) -> {
                    if (error == null) {
                        return result;
                    } else {
                        final String message = buildRetrievalErrorMessage(error);
                        log.error(error, message);
                        return createStatusInfo(StatusDetailMessage.Level.ERROR, message);
                    }
                });

        PatternsCS.pipe(statusInfoFutureWithErrorHandling, getContext().dispatcher()).to(getSelf());
    }

<<<<<<< HEAD
    private StatusInfo getStatusInfo() {
        final Optional<Instant> instantOfLastSuccessfulStreamOptional =
                this.streamMetadataPersistence.getTimestamp();

        final StatusInfo statusInfo;

        if (instantOfLastSuccessfulStreamOptional.isPresent()) {
            final Duration durationSinceLastSuccessfulStream =
                    calculateDurationSinceLastSuccessfulStream(instantOfLastSuccessfulStreamOptional.get());

            if (syncErrorOffsetExceeded(durationSinceLastSuccessfulStream)) {
                final String message = buildSyncErrorOffsetExceededErrorMessage(durationSinceLastSuccessfulStream);
                statusInfo = createStatusInfo(StatusDetailMessage.Level.ERROR, message);
            } else if (syncWarningOffsetExceeded(durationSinceLastSuccessfulStream)) {
                final String message = buildSyncWarningOffsetExceededErrorMessage(durationSinceLastSuccessfulStream);
                statusInfo = createStatusInfo(StatusDetailMessage.Level.WARN, message);
            } else {
                final String message =
                        buildInformationAboutLastSuccessfulStreamMessage(durationSinceLastSuccessfulStream);
                statusInfo = createStatusInfo(StatusDetailMessage.Level.INFO, message);
            }
        } else {
            statusInfo = createStatusInfo(StatusDetailMessage.Level.WARN, NO_SUCCESSFUL_STREAM_YET_MESSAGE);
        }
        return statusInfo;
=======
    private CompletionStage<StatusInfo> getStatusInfo() {
        return this.streamMetadataPersistence.retrieveLastSuccessfulStreamEnd()
                .map(instantOfLastSuccessfulStreamOptional -> {
                    final StatusInfo statusInfo;
                    if (instantOfLastSuccessfulStreamOptional.isPresent()) {
                        final Duration durationSinceLastSuccessfulStream =
                                calculateDurationSinceLastSuccessfulStream(instantOfLastSuccessfulStreamOptional.get());

                        if (syncErrorOffsetExceeded(durationSinceLastSuccessfulStream)) {
                            final String message =
                                    buildSyncErrorOffsetExceededErrorMessage(durationSinceLastSuccessfulStream);
                            statusInfo = createStatusInfo(StatusDetailMessage.Level.ERROR, message);
                        } else if (syncWarningOffsetExceeded(durationSinceLastSuccessfulStream)) {
                            final String message =
                                    buildSyncWarningOffsetExceededErrorMessage(durationSinceLastSuccessfulStream);
                            statusInfo = createStatusInfo(StatusDetailMessage.Level.WARN, message);
                        } else {
                            final String message =
                                    buildInformationAboutLastSuccessfulStreamMessage(durationSinceLastSuccessfulStream);
                            statusInfo = createStatusInfo(StatusDetailMessage.Level.INFO, message);
                        }
                    } else {
                        statusInfo = createStatusInfo(StatusDetailMessage.Level.WARN, NO_SUCCESSFUL_STREAM_YET_MESSAGE);
                    }
                    return statusInfo;
                })
                .runWith(Sink.head(), materializer);
>>>>>>> d929c66d
    }

    private StatusInfo createStatusInfo(final StatusDetailMessage.Level level, final String message) {
        return StatusInfo.fromDetail(StatusDetailMessage.of(level, message));
    }

    private StatusInfo createStatusInfo(final StatusInfo.Status status, final StatusDetailMessage.Level level,
            final String message) {
        return StatusInfo.fromStatus(status, Collections.singleton(StatusDetailMessage.of(level, message)));
    }

    private Duration calculateDurationSinceLastSuccessfulStream(final Instant instantOfLastSuccessfulStream) {
        final Instant now = Instant.now();

        return Duration.between(instantOfLastSuccessfulStream, now);
    }

    /**
     * Test if status should be ERROR. It will not return {@code true} within {@code syncOutdatedWarningOffset} of
     * actor startup to give the stream a chance to complete no matter how outdated the database is.
     *
     * @param durationSinceLastSuccessfulStream How long ago was the last successful sync from now.
     * @return whether the status should be ERROR.
     */
    private boolean syncErrorOffsetExceeded(final Duration durationSinceLastSuccessfulStream) {
        return startUpInstant.plus(syncOutdatedErrorOffset).isBefore(Instant.now()) &&
                durationSinceLastSuccessfulStream.compareTo(syncOutdatedErrorOffset) > 0;
    }

    private boolean syncWarningOffsetExceeded(final Duration durationSinceLastSuccessfulStream) {
        return durationSinceLastSuccessfulStream.compareTo(syncOutdatedWarningOffset) > 0;
    }

    private String buildSyncErrorOffsetExceededErrorMessage(final Duration durationSinceLastSuccessfulStream) {
        return format("{0} Maximum duration before showing this error is <{1}>.",
                buildInformationAboutLastSuccessfulStreamMessage(durationSinceLastSuccessfulStream),
                this.syncOutdatedErrorOffset);
    }

    private String buildSyncWarningOffsetExceededErrorMessage(final Duration durationSinceLastSuccessfulStream) {
        return format("{0} Maximum duration before showing this warning is <{1}>.",
                buildInformationAboutLastSuccessfulStreamMessage(durationSinceLastSuccessfulStream),
                this.syncOutdatedWarningOffset);
    }

    private String buildInformationAboutLastSuccessfulStreamMessage(final Duration durationSinceLastSuccessfulStream) {
        return format("End timestamp of last successful sync is about <{0}> minutes ago.",
                durationSinceLastSuccessfulStream.toMinutes());
    }

    private String buildRetrievalErrorMessage(final Throwable reason) {
        return format("An error occurred when asking for the end timestamp of last successful sync. Reason: <{0}>.",
                reason);
    }
}<|MERGE_RESOLUTION|>--- conflicted
+++ resolved
@@ -158,35 +158,8 @@
         PatternsCS.pipe(statusInfoFutureWithErrorHandling, getContext().dispatcher()).to(getSelf());
     }
 
-<<<<<<< HEAD
-    private StatusInfo getStatusInfo() {
-        final Optional<Instant> instantOfLastSuccessfulStreamOptional =
-                this.streamMetadataPersistence.getTimestamp();
-
-        final StatusInfo statusInfo;
-
-        if (instantOfLastSuccessfulStreamOptional.isPresent()) {
-            final Duration durationSinceLastSuccessfulStream =
-                    calculateDurationSinceLastSuccessfulStream(instantOfLastSuccessfulStreamOptional.get());
-
-            if (syncErrorOffsetExceeded(durationSinceLastSuccessfulStream)) {
-                final String message = buildSyncErrorOffsetExceededErrorMessage(durationSinceLastSuccessfulStream);
-                statusInfo = createStatusInfo(StatusDetailMessage.Level.ERROR, message);
-            } else if (syncWarningOffsetExceeded(durationSinceLastSuccessfulStream)) {
-                final String message = buildSyncWarningOffsetExceededErrorMessage(durationSinceLastSuccessfulStream);
-                statusInfo = createStatusInfo(StatusDetailMessage.Level.WARN, message);
-            } else {
-                final String message =
-                        buildInformationAboutLastSuccessfulStreamMessage(durationSinceLastSuccessfulStream);
-                statusInfo = createStatusInfo(StatusDetailMessage.Level.INFO, message);
-            }
-        } else {
-            statusInfo = createStatusInfo(StatusDetailMessage.Level.WARN, NO_SUCCESSFUL_STREAM_YET_MESSAGE);
-        }
-        return statusInfo;
-=======
     private CompletionStage<StatusInfo> getStatusInfo() {
-        return this.streamMetadataPersistence.retrieveLastSuccessfulStreamEnd()
+        return this.streamMetadataPersistence.getTimestampAsync()
                 .map(instantOfLastSuccessfulStreamOptional -> {
                     final StatusInfo statusInfo;
                     if (instantOfLastSuccessfulStreamOptional.isPresent()) {
@@ -212,7 +185,6 @@
                     return statusInfo;
                 })
                 .runWith(Sink.head(), materializer);
->>>>>>> d929c66d
     }
 
     private StatusInfo createStatusInfo(final StatusDetailMessage.Level level, final String message) {
