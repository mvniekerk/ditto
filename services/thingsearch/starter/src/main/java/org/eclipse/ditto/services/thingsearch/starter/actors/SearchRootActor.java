--- conflicted
+++ resolved
@@ -84,7 +84,7 @@
     private final LoggingAdapter log = Logging.getLogger(getContext().system(), this);
 
     private final SupervisorStrategy supervisorStrategy = RootSupervisorStrategyFactory.createStrategy(log);
-    private final MongoClientWrapper mongoDbClientWrapper;
+
 
     private SearchRootActor(final ServiceConfigReader configReader, final ActorRef pubSubMediator,
             final ActorMaterializer materializer) {
@@ -96,18 +96,18 @@
                 rawConfig.getBoolean(ConfigKeys.MONITORING_CONNECTION_POOL_ENABLED) ?
                         new KamonConnectionPoolListener(KAMON_METRICS_PREFIX) : null;
 
-        mongoDbClientWrapper =
+        final MongoClientWrapper mongoClientWrapper =
                 MongoClientWrapper.newInstance(rawConfig, kamonCommandListener, kamonConnectionPoolListener);
 
         final StreamMetadataPersistence thingsSyncPersistence =
-                MongoSearchSyncPersistence.initializedInstance(THINGS_SYNC_STATE_COLLECTION_NAME, mongoDbClientWrapper,
+                MongoSearchSyncPersistence.initializedInstance(THINGS_SYNC_STATE_COLLECTION_NAME, mongoClientWrapper,
                         materializer);
 
         final StreamMetadataPersistence policiesSyncPersistence =
-                MongoSearchSyncPersistence.initializedInstance(POLICIES_SYNC_STATE_COLLECTION_NAME, mongoDbClientWrapper,
+                MongoSearchSyncPersistence.initializedInstance(POLICIES_SYNC_STATE_COLLECTION_NAME, mongoClientWrapper,
                         materializer);
 
-        final ActorRef searchActor = initializeSearchActor(configReader);
+        final ActorRef searchActor = initializeSearchActor(configReader, mongoClientWrapper);
 
         final ActorRef healthCheckingActor =
                 initializeHealthCheckActor(configReader, thingsSyncPersistence, policiesSyncPersistence);
@@ -120,10 +120,12 @@
                 materializer, thingsSyncPersistence, policiesSyncPersistence));
     }
 
-    private ActorRef initializeSearchActor(final ServiceConfigReader configReader) {
+    private ActorRef initializeSearchActor(final ServiceConfigReader configReader, final MongoClientWrapper
+            mongoClientWrapper) {
+
         final Config rawConfig = configReader.getRawConfig();
         final ThingsSearchPersistence thingsSearchPersistence =
-                new MongoThingsSearchPersistence(mongoDbClientWrapper, getContext().system());
+                new MongoThingsSearchPersistence(mongoClientWrapper, getContext().system());
 
         final boolean indexInitializationEnabled = rawConfig.getBoolean(ConfigKeys.INDEX_INITIALIZATION_ENABLED);
         if (indexInitializationEnabled) {
@@ -149,12 +151,6 @@
     private ActorRef initializeHealthCheckActor(final ServiceConfigReader configReader,
             final StreamMetadataPersistence thingsSyncPersistence,
             final StreamMetadataPersistence policiesSyncPersistence) {
-<<<<<<< HEAD
-
-        final ActorRef mongoHealthCheckActor = startChildActor(MongoReactiveHealthCheckActor.ACTOR_NAME,
-                MongoReactiveHealthCheckActor.props(mongoDbClientWrapper));
-=======
->>>>>>> 83ee7aba
 
         return startChildActor(SearchHealthCheckingActorFactory.ACTOR_NAME,
                 SearchHealthCheckingActorFactory.props(configReader, thingsSyncPersistence, policiesSyncPersistence));
@@ -162,7 +158,6 @@
 
     private void createHealthCheckingActorHttpBinding(final HttpConfigReader httpConfig,
             final ActorRef healthCheckingActor, final ActorMaterializer materializer) {
-
         String hostname = httpConfig.getHostname();
         if (hostname.isEmpty()) {
             hostname = ConfigUtil.getLocalHostAddress();
@@ -215,12 +210,6 @@
     }
 
     @Override
-    public void postStop() throws Exception {
-        mongoDbClientWrapper.close();
-        super.postStop();
-    }
-
-    @Override
     public Receive createReceive() {
         return ReceiveBuilder.create()
                 .match(Status.Failure.class, f -> log.error(f.cause(), "Got failure: {}", f))
@@ -242,5 +231,4 @@
 
         return logRequest("http-request", () -> logResult("http-response", statusRoute::buildStatusRoute));
     }
-
 }