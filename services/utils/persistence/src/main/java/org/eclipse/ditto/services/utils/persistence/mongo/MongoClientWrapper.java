--- conflicted
+++ resolved
@@ -30,19 +30,11 @@
 
 import com.mongodb.ClientSessionOptions;
 import com.mongodb.ConnectionString;
-<<<<<<< HEAD
+import com.mongodb.MongoClientSettings;
 import com.mongodb.MongoCredential;
 import com.mongodb.ReadPreference;
 import com.mongodb.ServerAddress;
 import com.mongodb.WriteConcern;
-import com.mongodb.async.client.MongoClientSettings;
-import com.mongodb.connection.ClusterSettings;
-import com.mongodb.connection.ConnectionPoolSettings;
-=======
-import com.mongodb.MongoClientSettings;
-import com.mongodb.ServerAddress;
->>>>>>> d929c66d
-import com.mongodb.connection.SslSettings;
 import com.mongodb.connection.netty.NettyStreamFactoryFactory;
 import com.mongodb.event.CommandListener;
 import com.mongodb.event.ConnectionPoolListener;
@@ -66,7 +58,6 @@
 public final class MongoClientWrapper implements DittoMongoClient {
 
     private final MongoClient mongoClient;
-<<<<<<< HEAD
     private final MongoDatabase defaultDatabase;
     private final DittoMongoClientSettings dittoMongoClientSettings;
     @Nullable private final EventLoopGroup eventLoopGroup;
@@ -80,27 +71,6 @@
         defaultDatabase = theMongoClient.getDatabase(defaultDatabaseName);
         dittoMongoClientSettings = theDittoMongoClientSettings;
         eventLoopGroup = theEventLoopGroup;
-=======
-    private final MongoDatabase mongoDatabase;
-
-    @Nullable
-    private final EventLoopGroup eventLoopGroup;
-
-    /**
-     * Initializes the persistence with a passed in {@code database} and {@code clientSettings}.
-     *
-     * @param database the host name of the mongoDB database.
-     * @param mongoClientSettings the settings to use.
-     * @param eventLoopGroup the event loop group if it should shutdown when closing the client, or null otherwise
-     */
-    private MongoClientWrapper(final String database,
-            final MongoClientSettings mongoClientSettings,
-            @Nullable final EventLoopGroup eventLoopGroup) {
-
-        mongoClient = MongoClients.create(mongoClientSettings);
-        mongoDatabase = mongoClient.getDatabase(database);
-        this.eventLoopGroup = eventLoopGroup;
->>>>>>> d929c66d
     }
 
     /**
@@ -109,50 +79,8 @@
      * @param config Config containing mongoDB settings including the URI.
      * @return a new {@code MongoClientWrapper} object.
      */
-<<<<<<< HEAD
     public static MongoClientWrapper newInstance(final Config config) {
         return (MongoClientWrapper) getBuilder(MongoConfig.of(config)).build();
-=======
-    public static MongoClientWrapper newInstance(final Config config,
-            @Nullable final CommandListener customCommandListener,
-            @Nullable final ConnectionPoolListener customConnectionPoolListener) {
-        final int maxPoolSize = MongoConfig.getPoolMaxSize(config);
-        final int maxPoolWaitQueueSize = MongoConfig.getPoolMaxWaitQueueSize(config);
-        final Duration maxPoolWaitTime = MongoConfig.getPoolMaxWaitTime(config);
-        final boolean jmxListenerEnabled = MongoConfig.getJmxListenerEnabled(config);
-        final String uri = MongoConfig.getMongoUri(config);
-        final ConnectionString connectionString = new ConnectionString(uri);
-        final String database = connectionString.getDatabase();
-
-        final MongoClientSettings.Builder builder =
-                MongoClientSettings.builder().applyConnectionString(connectionString);
-
-        if (connectionString.getCredential() != null) {
-            builder.credential(connectionString.getCredential());
-        }
-
-        final EventLoopGroup eventLoopGroup;
-        if (MongoConfig.getSSLEnabled(config)) {
-            eventLoopGroup = new NioEventLoopGroup();
-            builder.streamFactoryFactory(NettyStreamFactoryFactory.builder().eventLoopGroup(eventLoopGroup).build())
-                    .applyToSslSettings(MongoClientWrapper::buildSSLSettings);
-        } else {
-            eventLoopGroup = null;
-            builder.applyToSslSettings(sslBuilder -> sslBuilder.applyConnectionString(connectionString));
-        }
-
-        if (customCommandListener != null) {
-            builder.addCommandListener(customCommandListener);
-        }
-
-        if (connectionString.getWriteConcern() != null) {
-            builder.writeConcern(connectionString.getWriteConcern());
-        }
-        final MongoClientSettings mongoClientSettings = buildClientSettings(builder, maxPoolSize,
-                maxPoolWaitQueueSize, maxPoolWaitTime, jmxListenerEnabled, customConnectionPoolListener);
-
-        return new MongoClientWrapper(database, mongoClientSettings, eventLoopGroup);
->>>>>>> d929c66d
     }
 
     /**
@@ -175,7 +103,6 @@
         return MongoClientWrapperBuilder.newInstance(mongoConfig);
     }
 
-<<<<<<< HEAD
     @Override
     public MongoDatabase getDefaultDatabase() {
         return defaultDatabase;
@@ -184,30 +111,21 @@
     @Override
     public MongoCollection<Document> getCollection(final CharSequence name) {
         return defaultDatabase.getCollection(checkNotNull(name, "collection name").toString());
-=======
-        final MongoClientSettings.Builder builder =
-                MongoClientSettings.builder().applyToClusterSettings(clusterBuilder ->
-                        clusterBuilder.hosts(Collections.singletonList(new ServerAddress(host, port))));
-
-        final MongoClientSettings mongoClientSettings = buildClientSettings(builder, maxPoolSize,
-                maxPoolWaitQueueSize, Duration.of(maxPoolWaitTimeSecs, ChronoUnit.SECONDS), false, null);
-        return new MongoClientWrapper(dbName, mongoClientSettings, null);
->>>>>>> d929c66d
     }
 
     @Override
     public DittoMongoClientSettings getDittoSettings() {
-       return dittoMongoClientSettings;
-    }
-
-<<<<<<< HEAD
+        return dittoMongoClientSettings;
+    }
+
     @Override
     public MongoDatabase getDatabase(final String name) {
         return mongoClient.getDatabase(name);
     }
 
     @Override
-    public MongoClientSettings getSettings() {
+    @Deprecated
+    public com.mongodb.async.client.MongoClientSettings getSettings() {
         return mongoClient.getSettings();
     }
 
@@ -220,29 +138,12 @@
     public Publisher<String> listDatabaseNames(final ClientSession clientSession) {
         return mongoClient.listDatabaseNames(clientSession);
     }
-=======
-        builder.applyToConnectionPoolSettings(connectionPoolSettingsBuilder -> {
-            connectionPoolSettingsBuilder.maxSize(maxPoolSize)
-                    .maxWaitQueueSize(maxPoolWaitQueueSize)
-                    .maxWaitTime(maxPoolWaitTime.toMillis(), TimeUnit.MILLISECONDS);
-
-            if (jmxListenerEnabled) {
-                connectionPoolSettingsBuilder.addConnectionPoolListener(new JMXConnectionPoolListener());
-            }
-
-            if (customConnectionPoolListener != null) {
-                connectionPoolSettingsBuilder.addConnectionPoolListener(customConnectionPoolListener);
-            }
-
-        });
->>>>>>> d929c66d
 
     @Override
     public ListDatabasesPublisher<Document> listDatabases() {
         return mongoClient.listDatabases();
     }
 
-<<<<<<< HEAD
     @Override
     public <TResult> ListDatabasesPublisher<TResult> listDatabases(final Class<TResult> clazz) {
         return mongoClient.listDatabases(clazz);
@@ -258,21 +159,6 @@
             final Class<TResult> clazz) {
 
         return mongoClient.listDatabases(clientSession, clazz);
-=======
-    private static void buildSSLSettings(final SslSettings.Builder builder) {
-
-        final SSLContext sslContext;
-        try {
-            sslContext = SSLContext.getInstance("TLSv1.2");
-            sslContext.init(null, null, null);
-        } catch (NoSuchAlgorithmException e) {
-            throw new IllegalArgumentException("No such Algorithm is supported ", e);
-        } catch (KeyManagementException e) {
-            throw new IllegalStateException("KeyManagementException ", e);
-        }
-
-        builder.context(sslContext).enabled(true);
->>>>>>> d929c66d
     }
 
     @Override
@@ -349,7 +235,6 @@
             DittoMongoClientBuilder.GeneralPropertiesStep {
 
         private final MongoClientSettings.Builder mongoClientSettingsBuilder;
-        private final ConnectionPoolSettings.Builder connectionPoolSettingsBuilder;
         private final DittoMongoClientSettings.Builder dittoMongoClientSettingsBuilder;
 
         @Nullable private ConnectionString connectionString;
@@ -360,7 +245,6 @@
         private MongoClientWrapperBuilder() {
             mongoClientSettingsBuilder = MongoClientSettings.builder();
             mongoClientSettingsBuilder.readPreference(ReadPreference.secondaryPreferred());
-            connectionPoolSettingsBuilder = ConnectionPoolSettings.builder();
             dittoMongoClientSettingsBuilder = DittoMongoClientSettings.getBuilder();
             connectionString = null;
             defaultDatabaseName = null;
@@ -403,9 +287,7 @@
         public GeneralPropertiesStep connectionString(final String string) {
             connectionString = new ConnectionString(checkNotNull(string, "connection string"));
 
-            mongoClientSettingsBuilder.clusterSettings(ClusterSettings.builder()
-                    .applyConnectionString(connectionString)
-                    .build());
+            mongoClientSettingsBuilder.applyConnectionString(connectionString);
 
             final MongoCredential credential = connectionString.getCredential();
             if (null != credential) {
@@ -437,7 +319,7 @@
         @Override
         public DatabaseNameStep hostnameAndPort(final CharSequence hostname, final int portNumber) {
             checkNotNull(hostname, "hostname");
-            mongoClientSettingsBuilder.clusterSettings(ClusterSettings.builder()
+            mongoClientSettingsBuilder.applyToClusterSettings(builder -> builder
                     .hosts(Collections.singletonList(new ServerAddress(hostname.toString(), portNumber)))
                     .build());
             return this;
@@ -451,20 +333,21 @@
 
         @Override
         public MongoClientWrapperBuilder connectionPoolMaxSize(final int maxSize) {
-            connectionPoolSettingsBuilder.maxSize(maxSize);
+            mongoClientSettingsBuilder.applyToConnectionPoolSettings(builder -> builder.maxSize(maxSize));
             return this;
         }
 
         @Override
         public MongoClientWrapperBuilder connectionPoolMaxWaitQueueSize(final int maxQueueSize) {
-            connectionPoolSettingsBuilder.maxWaitQueueSize(maxQueueSize);
+            mongoClientSettingsBuilder.applyToConnectionPoolSettings(builder -> builder.maxWaitQueueSize(maxQueueSize));
             return this;
         }
 
         @Override
         public MongoClientWrapperBuilder connectionPoolMaxWaitTime(final Duration maxPoolWaitTime) {
             checkNotNull(maxPoolWaitTime, "maxPoolWaitTime");
-            connectionPoolSettingsBuilder.maxWaitTime(maxPoolWaitTime.toMillis(), TimeUnit.MILLISECONDS);
+            mongoClientSettingsBuilder.applyToConnectionPoolSettings(
+                    builder -> builder.maxWaitTime(maxPoolWaitTime.toMillis(), TimeUnit.MILLISECONDS));
             return this;
         }
 
@@ -479,7 +362,8 @@
         @Override
         public MongoClientWrapperBuilder enableJmxListener(final boolean enabled) {
             if (enabled) {
-                connectionPoolSettingsBuilder.addConnectionPoolListener(new JMXConnectionPoolListener());
+                mongoClientSettingsBuilder.applyToConnectionPoolSettings(
+                        builder -> builder.addConnectionPoolListener(new JMXConnectionPoolListener()));
             }
             return this;
         }
@@ -489,14 +373,14 @@
                 @Nullable final ConnectionPoolListener connectionPoolListener) {
 
             if (null != connectionPoolListener) {
-                connectionPoolSettingsBuilder.addConnectionPoolListener(connectionPoolListener);
+                mongoClientSettingsBuilder.applyToConnectionPoolSettings(
+                        builder -> builder.addConnectionPoolListener(connectionPoolListener));
             }
             return this;
         }
 
         @Override
         public MongoClientWrapper build() {
-            mongoClientSettingsBuilder.connectionPoolSettings(connectionPoolSettingsBuilder.build());
             buildAndApplySslSettings();
 
             return new MongoClientWrapper(MongoClients.create(mongoClientSettingsBuilder.build()), defaultDatabaseName,
@@ -507,15 +391,14 @@
             if (sslEnabled) {
                 eventLoopGroup = new NioEventLoopGroup();
                 mongoClientSettingsBuilder.streamFactoryFactory(NettyStreamFactoryFactory.builder()
-                        .eventLoopGroup(eventLoopGroup)
-                        .build())
-                        .sslSettings(SslSettings.builder()
+                        .eventLoopGroup(eventLoopGroup).build())
+                        .applyToSslSettings(builder -> builder
                                 .context(tryToCreateAndInitSslContext())
                                 .enabled(true)
                                 .build());
             } else if (null != connectionString) {
                 eventLoopGroup = null;
-                mongoClientSettingsBuilder.sslSettings(SslSettings.builder()
+                mongoClientSettingsBuilder.applyToSslSettings(builder -> builder
                         .applyConnectionString(connectionString)
                         .build());
             }
@@ -525,7 +408,7 @@
             try {
                 return createAndInitSslContext();
             } catch (final NoSuchAlgorithmException e) {
-                throw new IllegalArgumentException("No such Algorithm is supported!",  e);
+                throw new IllegalArgumentException("No such Algorithm is supported!", e);
             } catch (final KeyManagementException e) {
                 throw new IllegalStateException("KeyManagementException!", e);
             }
