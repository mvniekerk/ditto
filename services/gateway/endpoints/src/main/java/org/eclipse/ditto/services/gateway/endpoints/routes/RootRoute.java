/*
 * Copyright (c) 2017-2018 Bosch Software Innovations GmbH.
 *
 * All rights reserved. This program and the accompanying materials
 * are made available under the terms of the Eclipse Public License v2.0
 * which accompanies this distribution, and is available at
 * https://www.eclipse.org/org/documents/epl-2.0/index.php
 *
 * SPDX-License-Identifier: EPL-2.0
 */
package org.eclipse.ditto.services.gateway.endpoints.routes;

import static akka.http.javadsl.server.Directives.complete;
import static akka.http.javadsl.server.Directives.extractRequestContext;
import static akka.http.javadsl.server.Directives.handleExceptions;
import static akka.http.javadsl.server.Directives.handleRejections;
import static akka.http.javadsl.server.Directives.parameterOptional;
import static akka.http.javadsl.server.Directives.rawPathPrefix;
import static akka.http.javadsl.server.Directives.route;
import static org.eclipse.ditto.services.gateway.endpoints.directives.CorrelationIdEnsuringDirective.ensureCorrelationId;
import static org.eclipse.ditto.services.gateway.endpoints.directives.CustomPathMatchers.mergeDoubleSlashes;
import static org.eclipse.ditto.services.gateway.endpoints.directives.RequestResultLoggingDirective.logRequestResult;
import static org.eclipse.ditto.services.gateway.endpoints.directives.auth.AuthorizationContextVersioningDirective.mapAuthorizationContext;
import static org.eclipse.ditto.services.gateway.endpoints.utils.DirectivesLoggingUtils.enhanceLogWithCorrelationId;

import java.util.List;
import java.util.Map;
import java.util.Optional;
import java.util.UUID;
import java.util.function.Function;
import java.util.regex.Pattern;
import java.util.stream.Collectors;
import java.util.stream.Stream;
import java.util.stream.StreamSupport;

import javax.annotation.Nullable;

import org.eclipse.ditto.json.JsonRuntimeException;
import org.eclipse.ditto.model.base.auth.AuthorizationContext;
import org.eclipse.ditto.model.base.auth.AuthorizationSubject;
import org.eclipse.ditto.model.base.exceptions.DittoJsonException;
import org.eclipse.ditto.model.base.exceptions.DittoRuntimeException;
import org.eclipse.ditto.model.base.headers.DittoHeaders;
import org.eclipse.ditto.model.base.headers.DittoHeadersBuilder;
import org.eclipse.ditto.model.base.json.JsonSchemaVersion;
import org.eclipse.ditto.protocoladapter.HeaderTranslator;
import org.eclipse.ditto.protocoladapter.ProtocolAdapter;
import org.eclipse.ditto.protocoladapter.TopicPath;
import org.eclipse.ditto.services.gateway.endpoints.directives.CorsEnablingDirective;
import org.eclipse.ditto.services.gateway.endpoints.directives.EncodingEnsuringDirective;
import org.eclipse.ditto.services.gateway.endpoints.directives.HttpsEnsuringDirective;
import org.eclipse.ditto.services.gateway.endpoints.directives.RequestTimeoutHandlingDirective;
import org.eclipse.ditto.services.gateway.endpoints.directives.SecurityResponseHeadersDirective;
import org.eclipse.ditto.services.gateway.endpoints.directives.auth.GatewayAuthenticationDirective;
import org.eclipse.ditto.services.gateway.endpoints.routes.devops.DevOpsRoute;
import org.eclipse.ditto.services.gateway.endpoints.routes.health.CachingHealthRoute;
import org.eclipse.ditto.services.gateway.endpoints.routes.policies.PoliciesRoute;
import org.eclipse.ditto.services.gateway.endpoints.routes.sse.SseThingsRoute;
import org.eclipse.ditto.services.gateway.endpoints.routes.stats.StatsRoute;
import org.eclipse.ditto.services.gateway.endpoints.routes.status.OverallStatusRoute;
import org.eclipse.ditto.services.gateway.endpoints.routes.things.ThingsRoute;
import org.eclipse.ditto.services.gateway.endpoints.routes.thingsearch.ThingSearchRoute;
import org.eclipse.ditto.services.gateway.endpoints.routes.websocket.WebsocketRoute;
import org.eclipse.ditto.services.gateway.endpoints.utils.DittoRejectionHandlerFactory;
import org.eclipse.ditto.services.utils.health.routes.StatusRoute;
import org.eclipse.ditto.services.utils.protocol.ProtocolAdapterProvider;
import org.eclipse.ditto.signals.commands.base.CommandNotSupportedException;
import org.slf4j.Logger;
import org.slf4j.LoggerFactory;

import akka.http.javadsl.model.ContentTypes;
import akka.http.javadsl.model.HttpHeader;
import akka.http.javadsl.model.HttpMessage;
import akka.http.javadsl.model.HttpResponse;
import akka.http.javadsl.model.StatusCodes;
import akka.http.javadsl.server.Directives;
import akka.http.javadsl.server.ExceptionHandler;
import akka.http.javadsl.server.PathMatchers;
import akka.http.javadsl.server.RejectionHandler;
import akka.http.javadsl.server.RequestContext;
import akka.http.javadsl.server.Route;
import akka.util.ByteString;

/**
 * Builder for creating Akka HTTP routes for {@code /}.
 */
public final class RootRoute {

    private static final Logger LOGGER = LoggerFactory.getLogger(RootRoute.class);
    private static final Pattern DEVOPS_AUTH_SECURED =
            Pattern.compile("(" + OverallStatusRoute.PATH_STATUS + "|" + DevOpsRoute.PATH_DEVOPS + ").*");

<<<<<<< HEAD
    static final String HTTP_PATH_API_PREFIX = "api";
    static final String WS_PATH_PREFIX = "ws";

=======
>>>>>>> 81438f94
    private final StatusRoute ownStatusRoute;
    private final OverallStatusRoute overallStatusRoute;
    private final CachingHealthRoute cachingHealthRoute;
    private final DevOpsRoute devopsRoute;

    private final PoliciesRoute policiesRoute;
    private final SseThingsRoute sseThingsRoute;
    private final ThingsRoute thingsRoute;
    private final ThingSearchRoute thingSearchRoute;
    private final WebsocketRoute websocketRoute;
    private final StatsRoute statsRoute;

    private final CustomApiRoutesProvider customApiRoutesProvider;
    private final GatewayAuthenticationDirective apiAuthenticationDirective;
    private final GatewayAuthenticationDirective wsAuthenticationDirective;
    private final ExceptionHandler exceptionHandler;
    private final List<Integer> supportedSchemaVersions;
    private final ProtocolAdapterProvider protocolAdapterProvider;
    private final HeaderTranslator headerTranslator;
    private final CustomHeadersHandler customHeadersHandler;
    private final RejectionHandler rejectionHandler;

    private RootRoute(final Builder builder) {
        this.ownStatusRoute = builder.statusRoute;
        this.overallStatusRoute = builder.overallStatusRoute;
        this.cachingHealthRoute = builder.cachingHealthRoute;
        this.devopsRoute = builder.devopsRoute;
        this.policiesRoute = builder.policiesRoute;
        this.sseThingsRoute = builder.sseThingsRoute;
        this.thingsRoute = builder.thingsRoute;
        this.thingSearchRoute = builder.thingSearchRoute;
        this.websocketRoute = builder.websocketRoute;
        this.statsRoute = builder.statsRoute;
        this.customApiRoutesProvider = builder.customApiRoutesProvider;
        this.apiAuthenticationDirective = builder.httpAuthenticationDirective;
        this.wsAuthenticationDirective = builder.wsAuthenticationDirective;
        this.exceptionHandler = builder.exceptionHandler;
        this.supportedSchemaVersions = builder.supportedSchemaVersions;
        this.protocolAdapterProvider = builder.protocolAdapterProvider;
        this.headerTranslator = builder.headerTranslator;
        this.customHeadersHandler = builder.customHeadersHandler;
        this.rejectionHandler = builder.rejectionHandler;
    }

<<<<<<< HEAD
    public static RootRouteBuilder getBuilder() {
        return new Builder()
                .customApiRoutesProvider(NoopCustomApiRoutesProvider.getInstance())
                .customHeadersHandler(NoopCustomHeadersHandler.getInstance())
                .exceptionHandler(createExceptionHandler())
                .rejectionHandler(DittoRejectionHandlerFactory.createInstance());
=======
    /**
     * Constructs the {@code /} route builder.
     *
     * @param actorSystem the Actor System.
     * @param config the configuration of the service.
     * @param proxyActor the proxy actor delegating commands.
     * @param streamingActor the {@link org.eclipse.ditto.services.gateway.streaming.actors.StreamingActor} reference.
     * @param healthCheckingActor the health-checking actor to use.
     * @param clusterStateSupplier the supplier to get the cluster state.
     */
    public RootRoute(final ActorSystem actorSystem, final Config config,
            final ActorRef proxyActor,
            final ActorRef streamingActor,
            final ActorRef healthCheckingActor,
            final Supplier<ClusterStatus> clusterStateSupplier,
            final GatewayAuthenticationDirectiveFactory gatewayAuthenticationDirectiveFactory,
            final CustomApiRoutesProvider customApiRoutesProvider,
            final CustomHeadersHandler customHeadersHandler) {
        checkNotNull(actorSystem, "Actor System");
        checkNotNull(proxyActor, "proxyActor");

        final StatusAndHealthProvider
                statusHealthProvider = DittoStatusAndHealthProviderFactory.of(actorSystem, clusterStateSupplier);

        statsRoute = new StatsRoute(proxyActor, actorSystem);
        ownStatusRoute = new StatusRoute(clusterStateSupplier, healthCheckingActor, actorSystem);
        overallStatusRoute = new OverallStatusRoute(clusterStateSupplier, statusHealthProvider);
        cachingHealthRoute = new CachingHealthRoute(statusHealthProvider,
                config.getDuration(ConfigKeys.STATUS_HEALTH_EXTERNAL_CACHE_TIMEOUT));
        devopsRoute = new DevOpsRoute(proxyActor, actorSystem);

        policiesRoute = new PoliciesRoute(proxyActor, actorSystem);
        sseThingsRoute = new SseThingsRoute(proxyActor, actorSystem, streamingActor);
        thingsRoute = new ThingsRoute(proxyActor, actorSystem,
                config.getDuration(ConfigKeys.MESSAGE_DEFAULT_TIMEOUT),
                config.getDuration(ConfigKeys.MESSAGE_MAX_TIMEOUT),
                config.getDuration(ConfigKeys.CLAIMMESSAGE_DEFAULT_TIMEOUT),
                config.getDuration(ConfigKeys.CLAIMMESSAGE_MAX_TIMEOUT));
        thingSearchRoute = new ThingSearchRoute(proxyActor, actorSystem);

        websocketRoute = new WebsocketRoute(streamingActor,
                config.getInt(ConfigKeys.WEBSOCKET_SUBSCRIBER_BACKPRESSURE),
                config.getInt(ConfigKeys.WEBSOCKET_PUBLISHER_BACKPRESSURE),
                actorSystem.eventStream());

        supportedSchemaVersions = config.getIntList(ConfigKeys.SCHEMA_VERSIONS);

        apiAuthenticationDirective = gatewayAuthenticationDirectiveFactory.buildRestApiAuthentication();
        wsAuthenticationDirective = gatewayAuthenticationDirectiveFactory.buildWsAuthentication();

        exceptionHandler = createExceptionHandler();

        final ProtocolConfigReader protocolConfig = ProtocolConfigReader.fromRawConfig(config);
        protocolAdapterProvider = protocolConfig.loadProtocolAdapterProvider(actorSystem);

        headerTranslator = protocolAdapterProvider.getHttpHeaderTranslator();
        LOGGER.debug("Using headerTranslator <{}>.", headerTranslator);

        this.customApiRoutesProvider = customApiRoutesProvider;
        this.customHeadersHandler = customHeadersHandler;
>>>>>>> 81438f94
    }

    private Route buildRoute() {
        return wrapWithRootDirectives(correlationId ->
                extractRequestContext(ctx ->
                        route(
                                statsRoute.buildStatsRoute(correlationId), // /stats
                                cachingHealthRoute.buildHealthRoute(), // /health
                                api(ctx, correlationId), // /api
                                ws(ctx, correlationId), // /ws
                                ownStatusRoute.buildStatusRoute(), // /status
                                overallStatusRoute.buildOverallStatusRoute(), // /overall
                                devopsRoute.buildDevopsRoute(ctx) // /devops
                        )
                )
        );
    }

    private Route wrapWithRootDirectives(final java.util.function.Function<String, Route> rootRoute) {
        final Function<Function<String, Route>, Route> outerRouteProvider = innerRouteProvider ->
                /* the outer handleExceptions is for handling exceptions in the directives wrapping the rootRoute
                   (which normally should not occur */
                handleExceptions(exceptionHandler, () ->
                        ensureCorrelationId(correlationId ->
                                RequestTimeoutHandlingDirective.handleRequestTimeout(correlationId, () ->
                                        logRequestResult(correlationId, () ->
                                                innerRouteProvider.apply(correlationId)
                                        )
                                )
                        )
                );

        final Function<String, Route> innerRouteProvider = correlationId ->
                EncodingEnsuringDirective.ensureEncoding(correlationId, () ->
                        HttpsEnsuringDirective.ensureHttps(correlationId, () ->
                                CorsEnablingDirective.enableCors(() ->
                                        SecurityResponseHeadersDirective.addSecurityResponseHeaders(() ->
                                                /* handling the rejections is done by akka automatically, but if we
                                                   do it here explicitly, we are able to log the status code for the
                                                   rejection (e.g. 404 or 405) in a wrapping directive. */
                                                handleRejections(rejectionHandler, () ->
                                                        /* the inner handleExceptions is for handling exceptions
                                                           occurring in the route route. It makes sure that the
                                                           wrapping directives such as addSecurityResponseHeaders are
                                                           even called in an error case in the route route. */
                                                        handleExceptions(exceptionHandler, () ->
                                                                rootRoute.apply(correlationId)
                                                        )
                                                )
                                        )
                                )
                        )
                );
        return outerRouteProvider.apply(innerRouteProvider);
    }

    private Route apiAuthentication(final String correlationId, final Function<AuthorizationContext, Route> inner) {
        return apiAuthenticationDirective.authenticate(correlationId, inner);
    }

    private Route wsAuthentication(final String correlationId, final Function<AuthorizationContext, Route> inner) {
        return wsAuthenticationDirective.authenticate(correlationId, inner);
    }

    /*
     * Describes {@code /api} route.
     *
     * @return route for API resource.
     */
    private Route api(final RequestContext ctx, final String correlationId) {
        return rawPathPrefix(mergeDoubleSlashes().concat(HTTP_PATH_API_PREFIX), () -> // /api
                ensureSchemaVersion(apiVersion -> // /api/<apiVersion>
                        customApiRoutesProvider.unauthorized(apiVersion, correlationId).orElse(
                                apiAuthentication(correlationId,
                                        authContextWithPrefixedSubjects ->
                                                mapAuthorizationContext(
                                                        correlationId,
                                                        apiVersion,
                                                        authContextWithPrefixedSubjects,
                                                        authContext ->
                                                                parameterOptional(TopicPath.Channel.LIVE.getName(),
                                                                        liveParam ->
                                                                                withDittoHeaders(
                                                                                        authContext,
                                                                                        apiVersion,
                                                                                        correlationId,
                                                                                        ctx,
                                                                                        liveParam.orElse(null),
                                                                                        CustomHeadersHandler.RequestType.API,
                                                                                        dittoHeaders ->
                                                                                                buildApiSubRoutes(ctx,
                                                                                                        dittoHeaders,
                                                                                                        authContext)
                                                                                )
                                                                )
                                                )
                                ))
                )
        );
    }

    private Route ensureSchemaVersion(final Function<Integer, Route> inner) {
        return rawPathPrefix(mergeDoubleSlashes().concat(PathMatchers.integerSegment()),
                apiVersion -> { // /xx/<schemaVersion>
                    if (supportedSchemaVersions.contains(apiVersion)) {
                        try {
                            return inner.apply(apiVersion);
                        } catch (final RuntimeException e) {
                            throw e; // rethrow RuntimeExceptions
                        } catch (final Exception e) {
                            throw new IllegalStateException("Unexpected checked exception", e);
                        }
                    } else {
                        final CommandNotSupportedException commandNotSupportedException =
                                CommandNotSupportedException.newBuilder(apiVersion).build();
                        return complete(
                                HttpResponse.create().withStatus(commandNotSupportedException.getStatusCode().toInt())
                                        .withEntity(ContentTypes.APPLICATION_JSON,
                                                ByteString.fromString(commandNotSupportedException.toJsonString())));
                    }
                });
    }

    private Route buildApiSubRoutes(final RequestContext ctx, final DittoHeaders dittoHeaders,
            final AuthorizationContext authorizationContext) {
        final Route customApiSubRoutes = customApiRoutesProvider.authorized(dittoHeaders);

        return Directives.route(
                // /api/{apiVersion}/policies
                policiesRoute.buildPoliciesRoute(ctx, dittoHeaders),
                // /api/{apiVersion}/things SSE support
                sseThingsRoute.buildThingsSseRoute(ctx, () ->
                        overwriteDittoHeaders(ctx, dittoHeaders,
                                authorizationContext)),
                // /api/{apiVersion}/things
                thingsRoute.buildThingsRoute(ctx, dittoHeaders),
                // /api/{apiVersion}/search/things
                thingSearchRoute.buildSearchRoute(ctx, dittoHeaders)
        ).orElse(customApiSubRoutes);
    }

    /*
     * Describes {@code /ws} route.
     *
     * @return route for Websocket resource.
     */
    private Route ws(final RequestContext ctx, final String correlationId) {
        return rawPathPrefix(mergeDoubleSlashes().concat(WS_PATH_PREFIX), () -> // /ws
                ensureSchemaVersion(wsVersion -> // /ws/<wsVersion>
                        wsAuthentication(correlationId, authContextWithPrefixedSubjects ->
                                mapAuthorizationContext(correlationId, wsVersion, authContextWithPrefixedSubjects,
                                        authContext ->
                                                withDittoHeaders(authContext, wsVersion, correlationId, ctx, null,
                                                        CustomHeadersHandler.RequestType.WS, dittoHeaders -> {

                                                            final String userAgent = extractUserAgent(ctx).orElse(null);
                                                            final ProtocolAdapter chosenProtocolAdapter =
                                                                    protocolAdapterProvider.getProtocolAdapter(
                                                                            userAgent);
                                                            return websocketRoute.buildWebsocketRoute(wsVersion,
                                                                    correlationId,
                                                                    authContext, dittoHeaders, chosenProtocolAdapter);
                                                        }
                                                )
                                )
                        )
                )
        );
    }

    private static Optional<String> extractUserAgent(final RequestContext requestContext) {
        final Stream<HttpHeader> headerStream =
                StreamSupport.stream(requestContext.getRequest().getHeaders().spliterator(), false);
        // find user-agent: HTTP header names are case-insensitive
        return headerStream.filter(header -> "user-agent".equalsIgnoreCase(header.name()))
                .map(HttpHeader::value)
                .findAny();
    }

    private Route withDittoHeaders(final AuthorizationContext authorizationContext, final Integer version,
            final String correlationId, final RequestContext ctx, @Nullable final String liveParam,
            final CustomHeadersHandler.RequestType requestType, final Function<DittoHeaders, Route> inner) {
        final DittoHeaders dittoHeaders =
                buildDittoHeaders(authorizationContext, version, correlationId, ctx, liveParam, requestType);
        return inner.apply(dittoHeaders);
    }

    private DittoHeaders overwriteDittoHeaders(final RequestContext ctx, final DittoHeaders dittoHeaders,
            final AuthorizationContext authorizationContext) {
        final String correlationId = dittoHeaders.getCorrelationId().orElseGet(() -> UUID.randomUUID().toString());

        return handleCustomHeaders(correlationId, ctx, CustomHeadersHandler.RequestType.SSE, authorizationContext,
                dittoHeaders);
    }

    private DittoHeaders buildDittoHeaders(final AuthorizationContext authorizationContext, final Integer version,
            final String correlationId, final RequestContext ctx, @Nullable final String liveParam,
            final CustomHeadersHandler.RequestType requestType) {
        final DittoHeadersBuilder builder = DittoHeaders.newBuilder();

        final Map<String, String> externalHeadersMap = getFilteredExternalHeaders(ctx.getRequest());
        builder.putHeaders(externalHeadersMap);

        final JsonSchemaVersion jsonSchemaVersion = JsonSchemaVersion.forInt(version)
                .orElseThrow(() -> CommandNotSupportedException.newBuilder(version).build());

        builder.authorizationContext(authorizationContext)
                .schemaVersion(jsonSchemaVersion)
                .correlationId(correlationId);

        authorizationContext.getFirstAuthorizationSubject().map(AuthorizationSubject::getId).ifPresent(builder::source);

        // if the "live" query param was set - no matter what the value was - use live channel
        if (liveParam != null) {
            builder.channel(TopicPath.Channel.LIVE.getName());
        }

        final DittoHeaders dittoDefaultHeaders = builder.build();
        return handleCustomHeaders(correlationId, ctx, requestType, authorizationContext, dittoDefaultHeaders);
    }

    private DittoHeaders handleCustomHeaders(final String correlationId, final RequestContext ctx,
            final CustomHeadersHandler.RequestType requestType,
            final AuthorizationContext authorizationContext,
            final DittoHeaders dittoDefaultHeaders) {
        return customHeadersHandler.handleCustomHeaders(correlationId, ctx, requestType,
                authorizationContext, dittoDefaultHeaders);
    }

    private Map<String, String> getFilteredExternalHeaders(final HttpMessage httpRequest) {
        final Map<String, String> externalHeaders =
                StreamSupport.stream(httpRequest.getHeaders().spliterator(), false)
                        .collect(Collectors.toMap(HttpHeader::name, HttpHeader::value));
        return headerTranslator.fromExternalHeaders(externalHeaders);
    }

    private static ExceptionHandler createExceptionHandler() {
<<<<<<< HEAD
        return ExceptionHandler.newBuilder()
                .match(DittoRuntimeException.class, cre -> {
                    final Optional<String> correlationIdOpt = Optional.ofNullable(cre.getDittoHeaders())
                            .flatMap(DittoHeaders::getCorrelationId);
                    if (!correlationIdOpt.isPresent()) {
                        LOGGER.warn("DittoHeaders / correlation-id was missing in DittoRuntimeException <{}>: {}",
                                cre.getClass().getSimpleName(), cre.getMessage());
                    }
                    enhanceLogWithCorrelationId(correlationIdOpt, () ->
                            LOGGER.info("DittoRuntimeException in gateway RootRoute: {}", cre.getMessage())
                    );
                    return complete(HttpResponse.create().withStatus(cre.getStatusCode().toInt())
                            .withEntity(ContentTypes.APPLICATION_JSON, ByteString.fromString(cre.toJsonString())));
                })
=======
        return ExceptionHandler.newBuilder().match(DittoRuntimeException.class, cre -> {
            final Optional<String> correlationIdOpt = Optional.ofNullable(cre.getDittoHeaders())
                    .flatMap(DittoHeaders::getCorrelationId);
            if (!correlationIdOpt.isPresent()) {
                LOGGER.warn("DittoHeaders / correlation-id was missing in DittoRuntimeException <{}>: {}",
                        cre.getClass().getSimpleName(), cre.getMessage());
            }
            enhanceLogWithCorrelationId(correlationIdOpt, () ->
                    LOGGER.info("DittoRuntimeException in gateway RootRoute: {}", cre.getMessage())
            );
            return complete(HttpResponse.create().withStatus(cre.getStatusCode().toInt())
                    .withEntity(ContentTypes.APPLICATION_JSON, ByteString.fromString(cre.toJsonString())));
        })
>>>>>>> 81438f94
                .match(JsonRuntimeException.class, jre -> {
                    final DittoJsonException dittoJsonException = new DittoJsonException(jre);
                    final DittoHeaders dittoHeaders = dittoJsonException.getDittoHeaders();
                    enhanceLogWithCorrelationId(dittoHeaders.getCorrelationId(), () ->
                            LOGGER.info("DittoJsonException in gateway RootRoute: {}",
                                    dittoJsonException.getMessage()));
                    return complete(HttpResponse.create().withStatus(dittoJsonException.getStatusCode().toInt())
                            .withEntity(ContentTypes.APPLICATION_JSON,
                                    ByteString.fromString(dittoJsonException.toJsonString())));
                })
                .matchAny(throwable -> {
                    LOGGER.error("Unexpected RuntimeException in gateway RootRoute: {}", throwable.getMessage(),
                            throwable);
                    return complete(StatusCodes.INTERNAL_SERVER_ERROR);
                })
                .build();
    }

    private static final class Builder implements RootRouteBuilder {

        private StatusRoute statusRoute;
        private OverallStatusRoute overallStatusRoute;
        private CachingHealthRoute cachingHealthRoute;
        private DevOpsRoute devopsRoute;

        private PoliciesRoute policiesRoute;
        private SseThingsRoute sseThingsRoute;
        private ThingsRoute thingsRoute;
        private ThingSearchRoute thingSearchRoute;
        private WebsocketRoute websocketRoute;
        private StatsRoute statsRoute;

        private CustomApiRoutesProvider customApiRoutesProvider;
        private GatewayAuthenticationDirective httpAuthenticationDirective;
        private GatewayAuthenticationDirective wsAuthenticationDirective;
        private ExceptionHandler exceptionHandler;
        private List<Integer> supportedSchemaVersions;
        private ProtocolAdapterProvider protocolAdapterProvider;
        private HeaderTranslator headerTranslator;
        private CustomHeadersHandler customHeadersHandler;
        private RejectionHandler rejectionHandler;

        private Builder() {
        }

        @Override
        public RootRouteBuilder statusRoute(final StatusRoute route) {
            this.statusRoute = route;
            return this;
        }

        @Override
        public RootRouteBuilder overallStatusRoute(final OverallStatusRoute route) {
            this.overallStatusRoute = route;
            return this;
        }

        @Override
        public RootRouteBuilder cachingHealthRoute(final CachingHealthRoute route) {
            this.cachingHealthRoute = route;
            return this;
        }

        @Override
        public RootRouteBuilder devopsRoute(final DevOpsRoute route) {
            this.devopsRoute = route;
            return this;
        }

        @Override
        public RootRouteBuilder policiesRoute(final PoliciesRoute route) {
            this.policiesRoute = route;
            return this;
        }

        @Override
        public RootRouteBuilder sseThingsRoute(final SseThingsRoute route) {
            this.sseThingsRoute = route;
            return this;
        }

        @Override
        public RootRouteBuilder thingsRoute(final ThingsRoute route) {
            this.thingsRoute = route;
            return this;
        }

        @Override
        public RootRouteBuilder thingSearchRoute(final ThingSearchRoute route) {
            this.thingSearchRoute = route;
            return this;
        }

        @Override
        public RootRouteBuilder websocketRoute(final WebsocketRoute route) {
            this.websocketRoute = route;
            return this;
        }

        @Override
        public RootRouteBuilder statsRoute(final StatsRoute route) {
            this.statsRoute = route;
            return this;
        }

        @Override
        public RootRouteBuilder customApiRoutesProvider(final CustomApiRoutesProvider provider) {
            this.customApiRoutesProvider = provider;
            return this;
        }

        @Override
        public RootRouteBuilder httpAuthenticationDirective(final GatewayAuthenticationDirective directive) {
            this.httpAuthenticationDirective = directive;
            return this;
        }

        @Override
        public RootRouteBuilder wsAuthenticationDirective(final GatewayAuthenticationDirective directive) {
            this.wsAuthenticationDirective = directive;
            return this;
        }

        @Override
        public RootRouteBuilder exceptionHandler(final ExceptionHandler handler) {
            this.exceptionHandler = handler;
            return this;
        }

        @Override
        public RootRouteBuilder supportedSchemaVersions(final List<Integer> versions) {
            this.supportedSchemaVersions = versions;
            return this;
        }

        @Override
        public RootRouteBuilder protocolAdapterProvider(final ProtocolAdapterProvider provider) {
            this.protocolAdapterProvider = provider;
            return this;
        }

        @Override
        public RootRouteBuilder headerTranslator(final HeaderTranslator translator) {
            this.headerTranslator = translator;
            return this;
        }

        @Override
        public RootRouteBuilder customHeadersHandler(final CustomHeadersHandler handler) {
            this.customHeadersHandler = handler;
            return this;
        }

        @Override
        public RootRouteBuilder rejectionHandler(final RejectionHandler handler) {
            this.rejectionHandler = handler;
            return this;
        }

        @Override
        public Route build() {
            return new RootRoute(this).buildRoute();
        }

    }

}<|MERGE_RESOLUTION|>--- conflicted
+++ resolved
@@ -87,15 +87,10 @@
 public final class RootRoute {
 
     private static final Logger LOGGER = LoggerFactory.getLogger(RootRoute.class);
-    private static final Pattern DEVOPS_AUTH_SECURED =
-            Pattern.compile("(" + OverallStatusRoute.PATH_STATUS + "|" + DevOpsRoute.PATH_DEVOPS + ").*");
-
-<<<<<<< HEAD
+
     static final String HTTP_PATH_API_PREFIX = "api";
     static final String WS_PATH_PREFIX = "ws";
 
-=======
->>>>>>> 81438f94
     private final StatusRoute ownStatusRoute;
     private final OverallStatusRoute overallStatusRoute;
     private final CachingHealthRoute cachingHealthRoute;
@@ -119,96 +114,33 @@
     private final RejectionHandler rejectionHandler;
 
     private RootRoute(final Builder builder) {
-        this.ownStatusRoute = builder.statusRoute;
-        this.overallStatusRoute = builder.overallStatusRoute;
-        this.cachingHealthRoute = builder.cachingHealthRoute;
-        this.devopsRoute = builder.devopsRoute;
-        this.policiesRoute = builder.policiesRoute;
-        this.sseThingsRoute = builder.sseThingsRoute;
-        this.thingsRoute = builder.thingsRoute;
-        this.thingSearchRoute = builder.thingSearchRoute;
-        this.websocketRoute = builder.websocketRoute;
-        this.statsRoute = builder.statsRoute;
-        this.customApiRoutesProvider = builder.customApiRoutesProvider;
-        this.apiAuthenticationDirective = builder.httpAuthenticationDirective;
-        this.wsAuthenticationDirective = builder.wsAuthenticationDirective;
-        this.exceptionHandler = builder.exceptionHandler;
-        this.supportedSchemaVersions = builder.supportedSchemaVersions;
-        this.protocolAdapterProvider = builder.protocolAdapterProvider;
-        this.headerTranslator = builder.headerTranslator;
-        this.customHeadersHandler = builder.customHeadersHandler;
-        this.rejectionHandler = builder.rejectionHandler;
-    }
-
-<<<<<<< HEAD
+        ownStatusRoute = builder.statusRoute;
+        overallStatusRoute = builder.overallStatusRoute;
+        cachingHealthRoute = builder.cachingHealthRoute;
+        devopsRoute = builder.devopsRoute;
+        policiesRoute = builder.policiesRoute;
+        sseThingsRoute = builder.sseThingsRoute;
+        thingsRoute = builder.thingsRoute;
+        thingSearchRoute = builder.thingSearchRoute;
+        websocketRoute = builder.websocketRoute;
+        statsRoute = builder.statsRoute;
+        customApiRoutesProvider = builder.customApiRoutesProvider;
+        apiAuthenticationDirective = builder.httpAuthenticationDirective;
+        wsAuthenticationDirective = builder.wsAuthenticationDirective;
+        exceptionHandler = builder.exceptionHandler;
+        supportedSchemaVersions = builder.supportedSchemaVersions;
+        protocolAdapterProvider = builder.protocolAdapterProvider;
+        headerTranslator = builder.headerTranslator;
+        customHeadersHandler = builder.customHeadersHandler;
+        rejectionHandler = builder.rejectionHandler;
+    }
+
     public static RootRouteBuilder getBuilder() {
         return new Builder()
                 .customApiRoutesProvider(NoopCustomApiRoutesProvider.getInstance())
                 .customHeadersHandler(NoopCustomHeadersHandler.getInstance())
                 .exceptionHandler(createExceptionHandler())
                 .rejectionHandler(DittoRejectionHandlerFactory.createInstance());
-=======
-    /**
-     * Constructs the {@code /} route builder.
-     *
-     * @param actorSystem the Actor System.
-     * @param config the configuration of the service.
-     * @param proxyActor the proxy actor delegating commands.
-     * @param streamingActor the {@link org.eclipse.ditto.services.gateway.streaming.actors.StreamingActor} reference.
-     * @param healthCheckingActor the health-checking actor to use.
-     * @param clusterStateSupplier the supplier to get the cluster state.
-     */
-    public RootRoute(final ActorSystem actorSystem, final Config config,
-            final ActorRef proxyActor,
-            final ActorRef streamingActor,
-            final ActorRef healthCheckingActor,
-            final Supplier<ClusterStatus> clusterStateSupplier,
-            final GatewayAuthenticationDirectiveFactory gatewayAuthenticationDirectiveFactory,
-            final CustomApiRoutesProvider customApiRoutesProvider,
-            final CustomHeadersHandler customHeadersHandler) {
-        checkNotNull(actorSystem, "Actor System");
-        checkNotNull(proxyActor, "proxyActor");
-
-        final StatusAndHealthProvider
-                statusHealthProvider = DittoStatusAndHealthProviderFactory.of(actorSystem, clusterStateSupplier);
-
-        statsRoute = new StatsRoute(proxyActor, actorSystem);
-        ownStatusRoute = new StatusRoute(clusterStateSupplier, healthCheckingActor, actorSystem);
-        overallStatusRoute = new OverallStatusRoute(clusterStateSupplier, statusHealthProvider);
-        cachingHealthRoute = new CachingHealthRoute(statusHealthProvider,
-                config.getDuration(ConfigKeys.STATUS_HEALTH_EXTERNAL_CACHE_TIMEOUT));
-        devopsRoute = new DevOpsRoute(proxyActor, actorSystem);
-
-        policiesRoute = new PoliciesRoute(proxyActor, actorSystem);
-        sseThingsRoute = new SseThingsRoute(proxyActor, actorSystem, streamingActor);
-        thingsRoute = new ThingsRoute(proxyActor, actorSystem,
-                config.getDuration(ConfigKeys.MESSAGE_DEFAULT_TIMEOUT),
-                config.getDuration(ConfigKeys.MESSAGE_MAX_TIMEOUT),
-                config.getDuration(ConfigKeys.CLAIMMESSAGE_DEFAULT_TIMEOUT),
-                config.getDuration(ConfigKeys.CLAIMMESSAGE_MAX_TIMEOUT));
-        thingSearchRoute = new ThingSearchRoute(proxyActor, actorSystem);
-
-        websocketRoute = new WebsocketRoute(streamingActor,
-                config.getInt(ConfigKeys.WEBSOCKET_SUBSCRIBER_BACKPRESSURE),
-                config.getInt(ConfigKeys.WEBSOCKET_PUBLISHER_BACKPRESSURE),
-                actorSystem.eventStream());
-
-        supportedSchemaVersions = config.getIntList(ConfigKeys.SCHEMA_VERSIONS);
-
-        apiAuthenticationDirective = gatewayAuthenticationDirectiveFactory.buildRestApiAuthentication();
-        wsAuthenticationDirective = gatewayAuthenticationDirectiveFactory.buildWsAuthentication();
-
-        exceptionHandler = createExceptionHandler();
-
-        final ProtocolConfigReader protocolConfig = ProtocolConfigReader.fromRawConfig(config);
-        protocolAdapterProvider = protocolConfig.loadProtocolAdapterProvider(actorSystem);
-
-        headerTranslator = protocolAdapterProvider.getHttpHeaderTranslator();
-        LOGGER.debug("Using headerTranslator <{}>.", headerTranslator);
-
-        this.customApiRoutesProvider = customApiRoutesProvider;
-        this.customHeadersHandler = customHeadersHandler;
->>>>>>> 81438f94
     }
 
     private Route buildRoute() {
@@ -341,8 +273,7 @@
                 policiesRoute.buildPoliciesRoute(ctx, dittoHeaders),
                 // /api/{apiVersion}/things SSE support
                 sseThingsRoute.buildThingsSseRoute(ctx, () ->
-                        overwriteDittoHeaders(ctx, dittoHeaders,
-                                authorizationContext)),
+                        overwriteDittoHeaders(ctx, dittoHeaders, authorizationContext)),
                 // /api/{apiVersion}/things
                 thingsRoute.buildThingsRoute(ctx, dittoHeaders),
                 // /api/{apiVersion}/search/things
@@ -388,9 +319,14 @@
                 .findAny();
     }
 
-    private Route withDittoHeaders(final AuthorizationContext authorizationContext, final Integer version,
-            final String correlationId, final RequestContext ctx, @Nullable final String liveParam,
-            final CustomHeadersHandler.RequestType requestType, final Function<DittoHeaders, Route> inner) {
+    private Route withDittoHeaders(final AuthorizationContext authorizationContext,
+            final Integer version,
+            final String correlationId,
+            final RequestContext ctx,
+            @Nullable final String liveParam,
+            final CustomHeadersHandler.RequestType requestType,
+            final Function<DittoHeaders, Route> inner) {
+
         final DittoHeaders dittoHeaders =
                 buildDittoHeaders(authorizationContext, version, correlationId, ctx, liveParam, requestType);
         return inner.apply(dittoHeaders);
@@ -398,15 +334,20 @@
 
     private DittoHeaders overwriteDittoHeaders(final RequestContext ctx, final DittoHeaders dittoHeaders,
             final AuthorizationContext authorizationContext) {
+
         final String correlationId = dittoHeaders.getCorrelationId().orElseGet(() -> UUID.randomUUID().toString());
 
         return handleCustomHeaders(correlationId, ctx, CustomHeadersHandler.RequestType.SSE, authorizationContext,
                 dittoHeaders);
     }
 
-    private DittoHeaders buildDittoHeaders(final AuthorizationContext authorizationContext, final Integer version,
-            final String correlationId, final RequestContext ctx, @Nullable final String liveParam,
+    private DittoHeaders buildDittoHeaders(final AuthorizationContext authorizationContext,
+            final Integer version,
+            final String correlationId,
+            final RequestContext ctx,
+            @Nullable final String liveParam,
             final CustomHeadersHandler.RequestType requestType) {
+
         final DittoHeadersBuilder builder = DittoHeaders.newBuilder();
 
         final Map<String, String> externalHeadersMap = getFilteredExternalHeaders(ctx.getRequest());
@@ -434,6 +375,7 @@
             final CustomHeadersHandler.RequestType requestType,
             final AuthorizationContext authorizationContext,
             final DittoHeaders dittoDefaultHeaders) {
+
         return customHeadersHandler.handleCustomHeaders(correlationId, ctx, requestType,
                 authorizationContext, dittoDefaultHeaders);
     }
@@ -446,11 +388,10 @@
     }
 
     private static ExceptionHandler createExceptionHandler() {
-<<<<<<< HEAD
         return ExceptionHandler.newBuilder()
                 .match(DittoRuntimeException.class, cre -> {
                     final Optional<String> correlationIdOpt = Optional.ofNullable(cre.getDittoHeaders())
-                            .flatMap(DittoHeaders::getCorrelationId);
+                    .flatMap(DittoHeaders::getCorrelationId);
                     if (!correlationIdOpt.isPresent()) {
                         LOGGER.warn("DittoHeaders / correlation-id was missing in DittoRuntimeException <{}>: {}",
                                 cre.getClass().getSimpleName(), cre.getMessage());
@@ -461,21 +402,6 @@
                     return complete(HttpResponse.create().withStatus(cre.getStatusCode().toInt())
                             .withEntity(ContentTypes.APPLICATION_JSON, ByteString.fromString(cre.toJsonString())));
                 })
-=======
-        return ExceptionHandler.newBuilder().match(DittoRuntimeException.class, cre -> {
-            final Optional<String> correlationIdOpt = Optional.ofNullable(cre.getDittoHeaders())
-                    .flatMap(DittoHeaders::getCorrelationId);
-            if (!correlationIdOpt.isPresent()) {
-                LOGGER.warn("DittoHeaders / correlation-id was missing in DittoRuntimeException <{}>: {}",
-                        cre.getClass().getSimpleName(), cre.getMessage());
-            }
-            enhanceLogWithCorrelationId(correlationIdOpt, () ->
-                    LOGGER.info("DittoRuntimeException in gateway RootRoute: {}", cre.getMessage())
-            );
-            return complete(HttpResponse.create().withStatus(cre.getStatusCode().toInt())
-                    .withEntity(ContentTypes.APPLICATION_JSON, ByteString.fromString(cre.toJsonString())));
-        })
->>>>>>> 81438f94
                 .match(JsonRuntimeException.class, jre -> {
                     final DittoJsonException dittoJsonException = new DittoJsonException(jre);
                     final DittoHeaders dittoHeaders = dittoJsonException.getDittoHeaders();
