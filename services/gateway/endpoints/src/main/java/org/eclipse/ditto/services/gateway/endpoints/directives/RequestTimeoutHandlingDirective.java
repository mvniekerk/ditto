--- conflicted
+++ resolved
@@ -50,7 +50,6 @@
     private static final Duration SEARCH_WARN_TIMEOUT_MS = Duration.ofMillis(5_000);
     private static final Duration HTTP_WARN_TIMEOUT_MS = Duration.ofMillis(1_000);
 
-<<<<<<< HEAD
     private final HttpConfig httpConfig;
 
     private RequestTimeoutHandlingDirective(final HttpConfig httpConfig) {
@@ -66,10 +65,6 @@
      */
     public static RequestTimeoutHandlingDirective getInstance(final HttpConfig httpConfig) {
         return new RequestTimeoutHandlingDirective(httpConfig);
-=======
-    private RequestTimeoutHandlingDirective() {
-        throw new AssertionError();
->>>>>>> 8591cf26
     }
 
     /**
@@ -79,60 +74,29 @@
      * @param inner the inner Route to wrap with the response headers.
      * @return the new Route wrapping {@code inner} with the response headers.
      */
-<<<<<<< HEAD
-    public Route handleRequestTimeout(final String correlationId, final Supplier<Route> inner) {
+    public Route handleRequestTimeout(final CharSequence correlationId, final Supplier<Route> inner) {
         return Directives.extractActorSystem(actorSystem -> extractRequestContext(requestContext ->
                 enhanceLogWithCorrelationId(correlationId, () -> {
                     final StartedTimer timer = TraceUtils.newHttpRoundTripTimer(requestContext.getRequest()).build();
-                    LOGGER.debug("Started mutable timer <{}>", timer);
+                    LOGGER.debug("Started mutable timer <{}>.", timer);
 
                     final Supplier<Route> innerWithTimer = () -> Directives.mapResponse(response -> {
                         final int statusCode = response.status().intValue();
                         if (timer.isRunning()) {
-                            final StoppedTimer stoppedTimer = timer
-                                    .tag(TracingTags.STATUS_CODE, statusCode)
-                                    .stop();
-                            LOGGER.debug("Finished timer <{}> with status <{}>", timer, statusCode);
+                            final StoppedTimer stoppedTimer = enhanceLogWithCorrelationId(correlationId, () -> {
+                                final StoppedTimer result = timer.tag(TracingTags.STATUS_CODE, statusCode).stop();
+                                LOGGER.debug("Finished timer <{}> with status <{}>.", timer, statusCode);
+                                return result;
+                            });
                             checkDurationWarning(stoppedTimer, correlationId);
                         }
                         return response;
                     }, inner);
 
                     return Directives.withRequestTimeoutResponse(request ->
-                                    doHandleRequestTimeout(correlationId, requestContext, timer), innerWithTimer);
+                            doHandleRequestTimeout(correlationId, requestContext, timer), innerWithTimer);
                 })
         ));
-=======
-    public static Route handleRequestTimeout(final CharSequence correlationId, final Supplier<Route> inner) {
-        return Directives.extractActorSystem(actorSystem -> {
-            final Config config = actorSystem.settings().config();
-
-            return extractRequestContext(requestContext ->
-                    enhanceLogWithCorrelationId(correlationId, () -> {
-                        final StartedTimer timer =
-                                TraceUtils.newHttpRoundTripTimer(requestContext.getRequest()).build();
-                        LOGGER.debug("Started mutable timer <{}>.", timer);
-
-                        final Supplier<Route> innerWithTimer = () -> Directives.mapResponse(response -> {
-                            final int statusCode = response.status().intValue();
-                            if (timer.isRunning()) {
-                                final StoppedTimer stoppedTimer = enhanceLogWithCorrelationId(correlationId, () -> {
-                                    final StoppedTimer result = timer.tag(TracingTags.STATUS_CODE, statusCode).stop();
-                                    LOGGER.debug("Finished timer <{}> with status <{}>.", timer, statusCode);
-                                    return result;
-                                });
-                                checkDurationWarning(stoppedTimer, correlationId);
-                            }
-                            return response;
-                        }, inner);
-
-                        return Directives.withRequestTimeoutResponse(request ->
-                                        doHandleRequestTimeout(correlationId, config, requestContext, timer),
-                                innerWithTimer);
-                    })
-            );
-        });
->>>>>>> 8591cf26
     }
 
     private static void checkDurationWarning(final StoppedTimer mutableTimer, final CharSequence correlationId) {
@@ -142,45 +106,20 @@
         LogUtil.logWithCorrelationId(LOGGER, correlationId, logger -> {
             if (requestPath != null && requestPath.contains("/search/things") &&
                     SEARCH_WARN_TIMEOUT_MS.minus(duration).isNegative()) {
-<<<<<<< HEAD
-                logger.warn("Encountered slow search which took over {} ms: {} ms",
-                        SEARCH_WARN_TIMEOUT_MS.toMillis(),
-                        duration.toMillis());
-            } else if (HTTP_WARN_TIMEOUT_MS.minus(duration).isNegative()) {
-                logger.warn("Encountered slow HTTP request which took over {} ms: {} ms",
-                        HTTP_WARN_TIMEOUT_MS.toMillis(),
-                        duration.toMillis());
-            }
-        });
-    }
-
-    private HttpResponse doHandleRequestTimeout(final String correlationId, final RequestContext requestContext,
-            final StartedTimer timer) {
-
-        final DittoRuntimeException cre = GatewayServiceUnavailableException.newBuilder()
-                .dittoHeaders(DittoHeaders.newBuilder().correlationId(correlationId).build())
-=======
-                logger.warn("Encountered slow search which took over {} ms: <{}> ms!",
+                logger.warn("Encountered slow search which took over <{}> ms: <{}> ms!",
                         SEARCH_WARN_TIMEOUT_MS.toMillis(), duration.toMillis());
             } else if (HTTP_WARN_TIMEOUT_MS.minus(duration).isNegative()) {
-                logger.warn("Encountered slow HTTP request which took over {} ms: {} ms!",
+                logger.warn("Encountered slow HTTP request which took over <{}> ms: <{}> ms!",
                         HTTP_WARN_TIMEOUT_MS.toMillis(), duration.toMillis());
             }
         });
     }
 
-    private static HttpResponse doHandleRequestTimeout(final CharSequence correlationId,
-            final Config config,
-            final RequestContext requestContext,
+    private HttpResponse doHandleRequestTimeout(final CharSequence correlationId, final RequestContext requestContext,
             final StartedTimer timer) {
 
-        final Duration duration = config.getDuration(ConfigKeys.AKKA_HTTP_SERVER_REQUEST_TIMEOUT);
-
         final DittoRuntimeException cre = GatewayServiceUnavailableException.newBuilder()
-                .dittoHeaders(DittoHeaders.newBuilder()
-                        .correlationId(correlationId)
-                        .build())
->>>>>>> 8591cf26
+                .dittoHeaders(DittoHeaders.newBuilder().correlationId(correlationId).build())
                 .build();
 
         final HttpRequest request = requestContext.getRequest();
@@ -192,14 +131,9 @@
         LogUtil.logWithCorrelationId(LOGGER, correlationId, logger -> {
             final String requestMethod = request.method().name();
             final String requestUri = request.getUri().toRelative().toString();
-<<<<<<< HEAD
-            logger.warn("Request {} <{}> timed out after <{}>!", requestMethod, requestUri,
+            logger.warn("Request <{} {}> timed out after <{}>!", requestMethod, requestUri,
                     httpConfig.getRequestTimeout());
-            logger.info("StatusCode of request {} <{}> was <{}>.", requestMethod, requestUri, statusCode);
-=======
-            logger.warn("Request <{} {}> timed out after <{}>!", requestMethod, requestUri, duration);
             logger.info("StatusCode of request <{} {}> was <{}>.", requestMethod, requestUri, statusCode);
->>>>>>> 8591cf26
             final String rawRequestUri = getRawRequestUri(request);
             logger.debug("Raw request URI was <{}>.", rawRequestUri);
 
