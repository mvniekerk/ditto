--- conflicted
+++ resolved
@@ -44,16 +44,13 @@
 import org.eclipse.ditto.services.gateway.proxy.config.StatisticsConfig;
 import org.eclipse.ditto.services.gateway.proxy.config.StatisticsShardConfig;
 import org.eclipse.ditto.services.utils.akka.LogUtil;
-<<<<<<< HEAD
 import org.eclipse.ditto.services.utils.akka.actors.AbstractActorWithStashWithTimers;
 import org.eclipse.ditto.services.utils.cluster.ClusterStatusSupplier;
 import org.eclipse.ditto.services.utils.cluster.ShardRegionExtractor;
 import org.eclipse.ditto.services.utils.cluster.config.DefaultClusterConfig;
 import org.eclipse.ditto.services.utils.config.DefaultScopedConfig;
 import org.eclipse.ditto.services.utils.health.cluster.ClusterRoleStatus;
-=======
 import org.eclipse.ditto.services.utils.cluster.DistPubSubAccess;
->>>>>>> 24284c49
 import org.eclipse.ditto.services.utils.metrics.DittoMetrics;
 import org.eclipse.ditto.services.utils.metrics.instruments.gauge.Gauge;
 import org.eclipse.ditto.signals.commands.devops.RetrieveStatistics;
@@ -65,11 +62,8 @@
 import akka.actor.ActorSystem;
 import akka.actor.Address;
 import akka.actor.Props;
-<<<<<<< HEAD
 import akka.cluster.Cluster;
 import akka.cluster.pubsub.DistributedPubSubMediator;
-=======
->>>>>>> 24284c49
 import akka.cluster.sharding.ClusterSharding;
 import akka.cluster.sharding.ShardRegion;
 import akka.event.DiagnosticLoggingAdapter;
@@ -166,7 +160,10 @@
                 .match(ShardRegion.CurrentShardRegionState.class, this::unhandled) // ignore, the message is too late
                 .match(ShardRegion.ClusterShardingStats.class, this::unhandled) // ignore, the message is too late
                 .match(RetrieveStatisticsDetailsResponse.class, this::unhandled) // ignore, the message is too late
-                .match(DistributedPubSubMediator.SubscribeAck.class, this::logSubscribeAck)
+                .match(
+          
+          
+          .SubscribeAck.class, this::logSubscribeAck)
                 .matchAny(m -> log.warning("Got unknown message, expected a 'RetrieveStatistics': {}", m))
                 .build();
     }
