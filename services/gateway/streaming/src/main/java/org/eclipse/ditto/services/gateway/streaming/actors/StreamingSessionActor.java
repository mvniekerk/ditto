/*
 * Copyright (c) 2017 Bosch Software Innovations GmbH.
 *
 * All rights reserved. This program and the accompanying materials
 * are made available under the terms of the Eclipse Public License v2.0
 * which accompanies this distribution, and is available at
 * https://www.eclipse.org/org/documents/epl-2.0/index.php
 *
 * Contributors:
 *    Bosch Software Innovations GmbH - initial contribution
 */
package org.eclipse.ditto.services.gateway.streaming.actors;

import java.util.Arrays;
import java.util.Collections;
import java.util.HashSet;
import java.util.List;
import java.util.Set;
import java.util.concurrent.TimeUnit;

import javax.annotation.Nullable;

import org.eclipse.ditto.model.base.exceptions.DittoRuntimeException;
import org.eclipse.ditto.model.base.headers.DittoHeaders;
<<<<<<< HEAD
import org.eclipse.ditto.model.query.filter.QueryFilterCriteriaFactory;
import org.eclipse.ditto.model.query.model.criteria.Criteria;
import org.eclipse.ditto.model.query.model.criteria.CriteriaFactory;
import org.eclipse.ditto.model.query.model.criteria.CriteriaFactoryImpl;
import org.eclipse.ditto.model.query.model.expression.ThingsFieldExpressionFactory;
import org.eclipse.ditto.model.query.things.ModelBasedThingsFieldExpressionFactory;
import org.eclipse.ditto.model.query.things.ThingPredicateVisitor;
import org.eclipse.ditto.model.things.Thing;
=======
import org.eclipse.ditto.protocoladapter.TopicPath;
>>>>>>> bcea3f35
import org.eclipse.ditto.services.gateway.streaming.StartStreaming;
import org.eclipse.ditto.services.gateway.streaming.StopStreaming;
import org.eclipse.ditto.services.gateway.streaming.StreamingAck;
import org.eclipse.ditto.signals.events.things.ThingEventToThingConverter;
import org.eclipse.ditto.services.models.concierge.streaming.StreamingType;
import org.eclipse.ditto.services.utils.akka.LogUtil;
import org.eclipse.ditto.signals.base.Signal;
import org.eclipse.ditto.signals.commands.base.Command;
import org.eclipse.ditto.signals.commands.base.CommandResponse;
import org.eclipse.ditto.signals.commands.messages.MessageCommand;
import org.eclipse.ditto.signals.events.base.Event;
import org.eclipse.ditto.signals.events.things.ThingEvent;

import akka.actor.AbstractActor;
import akka.actor.ActorRef;
import akka.actor.PoisonPill;
import akka.actor.Props;
import akka.actor.Terminated;
import akka.cluster.pubsub.DistributedPubSubMediator;
import akka.event.DiagnosticLoggingAdapter;
import akka.japi.Creator;
import akka.japi.pf.ReceiveBuilder;
import scala.concurrent.duration.FiniteDuration;

/**
 * Actor handling a single streaming connection / session.
 */
final class StreamingSessionActor extends AbstractActor {

    /**
     * The max. timeout in milliseconds how long to wait until sending an "acknowledge" message back to the client.
     * If too small, we might miss some events which the client expects once the "ack" message is received as the
     * messages via distributed pub/sub are not yet received.
     */
    private static final int MAX_SUBSCRIBE_TIMEOUT_MS = 5000;

    private final DiagnosticLoggingAdapter logger = LogUtil.obtain(this);

    private final String connectionCorrelationId;
    private final String type;
    private final ActorRef pubSubMediator;
    private final ActorRef eventAndResponsePublisher;
    private final Set<StreamingType> outstandingSubscriptionAcks;

    private List<String> authorizationSubjects;
    @Nullable private Criteria eventFilterCriteria;

    private StreamingSessionActor(final String connectionCorrelationId, final String type,
            final ActorRef pubSubMediator, final ActorRef eventAndResponsePublisher) {
        this.connectionCorrelationId = connectionCorrelationId;
        this.type = type;
        this.pubSubMediator = pubSubMediator;
        this.eventAndResponsePublisher = eventAndResponsePublisher;
        outstandingSubscriptionAcks = new HashSet<>();

        getContext().watch(eventAndResponsePublisher);
    }

    /**
     * Creates Akka configuration object Props for this StreamingSessionActor.
     *
     * @param pubSubMediator the PubSub mediator actor
     * @param eventAndResponsePublisher the {@link EventAndResponsePublisher} actor.
     * @return the Akka configuration Props object.
     */
    static Props props(final String connectionCorrelationId, final String type,
            final ActorRef pubSubMediator, final ActorRef eventAndResponsePublisher) {
        return Props.create(StreamingSessionActor.class, new Creator<StreamingSessionActor>() {
            private static final long serialVersionUID = 1L;

            @Override
            public StreamingSessionActor create() throws Exception {
                return new StreamingSessionActor(connectionCorrelationId, type, pubSubMediator,
                        eventAndResponsePublisher);
            }
        });
    }

    @Override
    public void postStop() throws Exception {
        LogUtil.enhanceLogWithCorrelationId(logger, connectionCorrelationId);
        logger.info("Closing '{}' streaming session: {}", type, connectionCorrelationId);
    }

    @Override
    public Receive createReceive() {
        return ReceiveBuilder.create()
                .match(CommandResponse.class, response -> {
                    LogUtil.enhanceLogWithCorrelationId(logger, response);
                    logger.debug(
                            "Got 'CommandResponse' message in <{}> session, telling eventAndResponsePublisher about it: {}",
                            type, response);
                    eventAndResponsePublisher.forward(response, getContext());
                })
                .match(Signal.class, this::handleSignal)
                .match(DittoRuntimeException.class, cre -> {
                    LogUtil.enhanceLogWithCorrelationId(logger, cre);
                    logger.info(
                            "Got 'DittoRuntimeException' message in <{}> session, telling eventAndResponsePublisher about it: {}",
                            type, cre);
                    eventAndResponsePublisher.forward(cre, getContext());
                })
                .match(StartStreaming.class, startStreaming -> {
                    authorizationSubjects = startStreaming.getAuthorizationContext().getAuthorizationSubjectIds();
                    eventFilterCriteria = startStreaming.getEventFilter()
                            .map(this::parseCriteria)
                            .orElse(null);

                    LogUtil.enhanceLogWithCorrelationId(logger, connectionCorrelationId);
                    logger.debug("Got 'StartStreaming' message in <{}> session, subscribing for <{}> in Cluster..",
                            type, startStreaming.getStreamingType().name());

                    outstandingSubscriptionAcks.add(startStreaming.getStreamingType());
                    // In Cluster: Subscribe
                    pubSubMediator.tell(new DistributedPubSubMediator.Subscribe(
                            startStreaming.getStreamingType().getDistributedPubSubTopic(),
                            connectionCorrelationId,
                            getSelf()), getSelf());
                })
                .match(StopStreaming.class, stopStreaming -> {
                    LogUtil.enhanceLogWithCorrelationId(logger, connectionCorrelationId);
                    logger.debug("Got 'StopStreaming' message in <{}> session, unsubscribing from <{}> in Cluster..",
                            type, stopStreaming.getStreamingType().name());

                    // In Cluster: Unsubscribe
                    pubSubMediator.tell(new DistributedPubSubMediator.Unsubscribe(
                            stopStreaming.getStreamingType().getDistributedPubSubTopic(),
                            connectionCorrelationId, getSelf()), getSelf());
                })
                .match(DistributedPubSubMediator.SubscribeAck.class, subscribeAck -> {
                    LogUtil.enhanceLogWithCorrelationId(logger, connectionCorrelationId);
                    final String topic = subscribeAck.subscribe().topic();
                    final StreamingType streamingType = StreamingType.fromTopic(topic);
                    final ActorRef self = getSelf();
                    /* send the StreamingAck with a little delay, as the akka doc states:
                     * The acknowledgment means that the subscription is registered, but it can still take some time
                     * until it is replicated to other nodes.
                     */
                    getContext().getSystem().scheduler()
                            .scheduleOnce(FiniteDuration.apply(MAX_SUBSCRIBE_TIMEOUT_MS, TimeUnit.MILLISECONDS),
                                    self,
                                    new AcknowledgeSubscription(streamingType),
                                    getContext().getSystem().dispatcher(),
                                    self);
                })
                .match(DistributedPubSubMediator.UnsubscribeAck.class, unsubscribeAck -> {
                    LogUtil.enhanceLogWithCorrelationId(logger, connectionCorrelationId);
                    final String topic = unsubscribeAck.unsubscribe().topic();
                    final StreamingType streamingType = StreamingType.fromTopic(topic);

                    final ActorRef self = getSelf();
                    /* send the StreamingAck with a little delay, as the akka doc states:
                     * The acknowledgment means that the subscription is registered, but it can still take some time
                     * until it is replicated to other nodes.
                     */
                    getContext().getSystem().scheduler()
                            .scheduleOnce(FiniteDuration.apply(MAX_SUBSCRIBE_TIMEOUT_MS, TimeUnit.MILLISECONDS),
                                    self,
                                    new AcknowledgeUnsubscription(streamingType),
                                    getContext().getSystem().dispatcher(),
                                    self);
                })
                .match(AcknowledgeSubscription.class, msg ->
                        acknowledgeSubscription(msg.getStreamingType(), getSelf()))
                .match(AcknowledgeUnsubscription.class, msg ->
                        acknowledgeUnsubscription(msg.getStreamingType(), getSelf()))
                .match(Terminated.class, terminated -> {
                    LogUtil.enhanceLogWithCorrelationId(logger, connectionCorrelationId);
                    logger.debug("eventAndResponsePublisher was terminated");
                    // In Cluster: Unsubscribe from ThingEvents:
                    logger.info("<{}> connection was closed, unsubscribing from Streams in Cluster..", type);

                    Arrays.stream(StreamingType.values())
                            .map(StreamingType::getDistributedPubSubTopic)
                            .forEach(topic ->
                                    pubSubMediator.tell(new DistributedPubSubMediator.Unsubscribe(topic,
                                            connectionCorrelationId, getSelf()), getSelf()));

                    getContext().getSystem()
                            .scheduler()
                            .scheduleOnce(FiniteDuration.apply(1, TimeUnit.SECONDS), getSelf(),
                                    PoisonPill.getInstance(), getContext().dispatcher(), getSelf());
                })
                .matchAny(any -> {
                    LogUtil.enhanceLogWithCorrelationId(logger, connectionCorrelationId);
                    logger.warning("Got unknown message in '{}' session: '{}'", type, any);
                })
                .build();
    }

    private void handleSignal(final Signal<?> signal) {
        LogUtil.enhanceLogWithCorrelationId(logger, signal);
        acknowledgeSubscriptionForSignal(signal);

        final DittoHeaders dittoHeaders = signal.getDittoHeaders();
        if (connectionCorrelationId.equals(dittoHeaders.getOrigin().orElse(null))) {
            logger.debug("Got Signal <{}> in <{}> session, " +
                    "but this was issued by this connection itself, not telling "
                    + "eventAndResponsePublisher about it", signal.getType(), type);
        } else {
            // check if this session is "allowed" to receive the LiveSignal
            if (authorizationSubjects != null &&
                    !Collections.disjoint(dittoHeaders.getReadSubjects(), authorizationSubjects)) {

                if (matchesFilter(signal)) {
                    logger.debug("Got Signal <{}> in <{}> session, " +
                                    "telling eventAndResponsePublisher about it: {}",
                            signal.getType(), type, signal);

                    eventAndResponsePublisher.tell(signal, getSelf());
                } else {
                    logger.debug("Signal does not match filter");
                }
            }
        }
    }

<<<<<<< HEAD
    private Criteria parseCriteria(final String filter) {

        final CriteriaFactory criteriaFactory = new CriteriaFactoryImpl();
        final ThingsFieldExpressionFactory fieldExpressionFactory =
                new ModelBasedThingsFieldExpressionFactory();
        final QueryFilterCriteriaFactory queryFilterCriteriaFactory =
                new QueryFilterCriteriaFactory(criteriaFactory, fieldExpressionFactory);

        return queryFilterCriteriaFactory.filterCriteria(filter, DittoHeaders.empty());
    }

    private boolean matchesFilter(final Signal<?> signal) {
        if (signal instanceof ThingEvent) {
            // currently only ThingEvents may be filtered
            return ThingEventToThingConverter.thingEventToThing((ThingEvent) signal)
                    .filter(this::doMatchFilter)
                    .isPresent();
        } else {
            return true;
        }
    }

    private boolean doMatchFilter(final Thing thing) {

        if (eventFilterCriteria != null) {
            return ThingPredicateVisitor.apply(eventFilterCriteria)
                    .test(thing);
        } else {
            // let all events through if there was no criteria/filter set
            return true;
        }
    }

    private void acknowledgeSubscriptionForSignal(final Signal liveSignal) {
        if (liveSignal instanceof MessageCommand && outstandingSubscriptionAcks.contains(StreamingType.MESSAGES)) {
            acknowledgeSubscription(StreamingType.MESSAGES, getSelf());
        } else if (liveSignal instanceof Command && outstandingSubscriptionAcks.contains(StreamingType.LIVE_COMMANDS)) {
            acknowledgeSubscription(StreamingType.LIVE_COMMANDS, getSelf());
        } else if (liveSignal instanceof Event && outstandingSubscriptionAcks.contains(StreamingType.LIVE_EVENTS)) {
            acknowledgeSubscription(StreamingType.LIVE_EVENTS, getSelf());
=======
    private void acknowledgeSubscriptionForSignal(final Signal signal) {
        if (isLiveSignal(signal)) {
            if (signal instanceof MessageCommand &&
                    outstandingSubscriptionAcks.contains(StreamingType.MESSAGES)) {
                acknowledgeSubscription(StreamingType.MESSAGES, getSelf());
            } else if (signal instanceof Command && outstandingSubscriptionAcks.contains(StreamingType.LIVE_COMMANDS)) {
                acknowledgeSubscription(StreamingType.LIVE_COMMANDS, getSelf());
            } else if (signal instanceof Event && outstandingSubscriptionAcks.contains(StreamingType.LIVE_EVENTS)) {
                acknowledgeSubscription(StreamingType.LIVE_EVENTS, getSelf());
            }
        } else if (signal instanceof Event && outstandingSubscriptionAcks.contains(StreamingType.EVENTS)) {
            acknowledgeSubscription(StreamingType.EVENTS, getSelf());
>>>>>>> bcea3f35
        }
    }

    private static boolean isLiveSignal(final Signal signal) {
        return signal.getDittoHeaders().getChannel()
                .flatMap(TopicPath.Channel::forName)
                .filter(TopicPath.Channel.LIVE::equals)
                .isPresent();
    }

    private void acknowledgeSubscription(final StreamingType streamingType, final ActorRef self) {
        if (outstandingSubscriptionAcks.contains(streamingType)) {
            outstandingSubscriptionAcks.remove(streamingType);
            eventAndResponsePublisher.tell(new StreamingAck(streamingType, true), self);
            logger.debug("Subscribed to Cluster <{}> in <{}> session", streamingType, type);
        } else {
            logger.debug("Subscription already acked for type <{}> in <{}> session", streamingType, type);
        }
    }

    private void acknowledgeUnsubscription(final StreamingType streamingType, final ActorRef self) {
        eventAndResponsePublisher.tell(new StreamingAck(streamingType, false), self);
        logger.debug("Unsubscribed from Cluster <{}> in <{}> session", streamingType, type);
    }

    /**
     * Messages to self to perform an outstanding acknowledgement if not already acknowledged.
     */
    private static abstract class WithStreamingType {

        private final StreamingType streamingType;

        private WithStreamingType(final StreamingType streamingType) {
            this.streamingType = streamingType;
        }

        StreamingType getStreamingType() {
            return streamingType;
        }
    }

    private static final class AcknowledgeSubscription extends WithStreamingType {

        private AcknowledgeSubscription(final StreamingType streamingType) {
            super(streamingType);
        }
    }

    private static final class AcknowledgeUnsubscription extends WithStreamingType {

        private AcknowledgeUnsubscription(final StreamingType streamingType) {
            super(streamingType);
        }
    }
}<|MERGE_RESOLUTION|>--- conflicted
+++ resolved
@@ -22,7 +22,6 @@
 
 import org.eclipse.ditto.model.base.exceptions.DittoRuntimeException;
 import org.eclipse.ditto.model.base.headers.DittoHeaders;
-<<<<<<< HEAD
 import org.eclipse.ditto.model.query.filter.QueryFilterCriteriaFactory;
 import org.eclipse.ditto.model.query.model.criteria.Criteria;
 import org.eclipse.ditto.model.query.model.criteria.CriteriaFactory;
@@ -31,9 +30,7 @@
 import org.eclipse.ditto.model.query.things.ModelBasedThingsFieldExpressionFactory;
 import org.eclipse.ditto.model.query.things.ThingPredicateVisitor;
 import org.eclipse.ditto.model.things.Thing;
-=======
 import org.eclipse.ditto.protocoladapter.TopicPath;
->>>>>>> bcea3f35
 import org.eclipse.ditto.services.gateway.streaming.StartStreaming;
 import org.eclipse.ditto.services.gateway.streaming.StopStreaming;
 import org.eclipse.ditto.services.gateway.streaming.StreamingAck;
@@ -251,7 +248,6 @@
         }
     }
 
-<<<<<<< HEAD
     private Criteria parseCriteria(final String filter) {
 
         final CriteriaFactory criteriaFactory = new CriteriaFactoryImpl();
@@ -285,14 +281,6 @@
         }
     }
 
-    private void acknowledgeSubscriptionForSignal(final Signal liveSignal) {
-        if (liveSignal instanceof MessageCommand && outstandingSubscriptionAcks.contains(StreamingType.MESSAGES)) {
-            acknowledgeSubscription(StreamingType.MESSAGES, getSelf());
-        } else if (liveSignal instanceof Command && outstandingSubscriptionAcks.contains(StreamingType.LIVE_COMMANDS)) {
-            acknowledgeSubscription(StreamingType.LIVE_COMMANDS, getSelf());
-        } else if (liveSignal instanceof Event && outstandingSubscriptionAcks.contains(StreamingType.LIVE_EVENTS)) {
-            acknowledgeSubscription(StreamingType.LIVE_EVENTS, getSelf());
-=======
     private void acknowledgeSubscriptionForSignal(final Signal signal) {
         if (isLiveSignal(signal)) {
             if (signal instanceof MessageCommand &&
@@ -305,7 +293,6 @@
             }
         } else if (signal instanceof Event && outstandingSubscriptionAcks.contains(StreamingType.EVENTS)) {
             acknowledgeSubscription(StreamingType.EVENTS, getSelf());
->>>>>>> bcea3f35
         }
     }
 
