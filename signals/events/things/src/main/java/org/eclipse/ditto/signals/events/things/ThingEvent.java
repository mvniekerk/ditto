--- conflicted
+++ resolved
@@ -21,23 +21,15 @@
 import org.eclipse.ditto.model.base.json.FieldType;
 import org.eclipse.ditto.model.base.json.JsonSchemaVersion;
 import org.eclipse.ditto.model.things.WithThingId;
-<<<<<<< HEAD
+import org.eclipse.ditto.signals.base.SignalWithEntityId;
 import org.eclipse.ditto.signals.events.base.EventsourcedEvent;
-=======
-import org.eclipse.ditto.signals.base.SignalWithEntityId;
-import org.eclipse.ditto.signals.events.base.Event;
->>>>>>> 94b94990
 
 /**
  * Interface for all Thing-related events.
  *
  * @param <T> the type of the implementing class.
  */
-<<<<<<< HEAD
-public interface ThingEvent<T extends ThingEvent<T>> extends EventsourcedEvent<T>, WithThingId {
-=======
-public interface ThingEvent<T extends ThingEvent<T>> extends Event<T>, WithThingId, SignalWithEntityId<T> {
->>>>>>> 94b94990
+public interface ThingEvent<T extends ThingEvent<T>> extends EventsourcedEvent<T>, WithThingId, SignalWithEntityId<T> {
 
     /**
      * Type Prefix of Thing events.
@@ -50,14 +42,6 @@
     String RESOURCE_TYPE = "thing";
 
     @Override
-<<<<<<< HEAD
-=======
-    default ThingId getEntityId() {
-        return getEntityId();
-    }
-
-    @Override
->>>>>>> 94b94990
     default String getResourceType() {
         return RESOURCE_TYPE;
     }
