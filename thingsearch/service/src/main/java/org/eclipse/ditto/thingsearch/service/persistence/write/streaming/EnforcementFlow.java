/*
 * Copyright (c) 2019 Contributors to the Eclipse Foundation
 *
 * See the NOTICE file(s) distributed with this work for additional
 * information regarding copyright ownership.
 *
 * This program and the accompanying materials are made available under the
 * terms of the Eclipse Public License 2.0 which is available at
 * http://www.eclipse.org/legal/epl-2.0
 *
 * SPDX-License-Identifier: EPL-2.0
 */
package org.eclipse.ditto.thingsearch.service.persistence.write.streaming;

import java.time.Duration;
import java.util.HashMap;
import java.util.Map;
import java.util.concurrent.CompletionStage;

import javax.annotation.Nullable;

import org.eclipse.ditto.base.model.headers.DittoHeaders;
import org.eclipse.ditto.internal.utils.cache.Cache;
import org.eclipse.ditto.internal.utils.cache.CacheFactory;
import org.eclipse.ditto.internal.utils.cache.CacheKey;
import org.eclipse.ditto.internal.utils.cache.entry.Entry;
import org.eclipse.ditto.internal.utils.cacheloaders.AskWithRetry;
import org.eclipse.ditto.internal.utils.cacheloaders.PolicyEnforcer;
import org.eclipse.ditto.internal.utils.cacheloaders.PolicyEnforcerCacheLoader;
import org.eclipse.ditto.internal.utils.cacheloaders.config.AskWithRetryConfig;
import org.eclipse.ditto.json.JsonObject;
import org.eclipse.ditto.json.JsonRuntimeException;
import org.eclipse.ditto.policies.model.PolicyId;
import org.eclipse.ditto.policies.model.PolicyIdInvalidException;
import org.eclipse.ditto.policies.model.enforcers.Enforcer;
import org.eclipse.ditto.things.api.commands.sudo.SudoRetrieveThing;
import org.eclipse.ditto.things.api.commands.sudo.SudoRetrieveThingResponse;
import org.eclipse.ditto.things.model.Thing;
import org.eclipse.ditto.things.model.ThingId;
import org.eclipse.ditto.things.model.signals.commands.exceptions.ThingNotAccessibleException;
import org.eclipse.ditto.thingsearch.service.common.config.StreamConfig;
import org.eclipse.ditto.thingsearch.service.persistence.write.mapping.EnforcedThingMapper;
import org.eclipse.ditto.thingsearch.service.persistence.write.model.AbstractWriteModel;
import org.eclipse.ditto.thingsearch.service.persistence.write.model.Metadata;
import org.eclipse.ditto.thingsearch.service.persistence.write.model.ThingDeleteModel;
import org.slf4j.Logger;
import org.slf4j.LoggerFactory;

import com.github.benmanes.caffeine.cache.AsyncCacheLoader;

import akka.NotUsed;
import akka.actor.ActorRef;
import akka.actor.Scheduler;
import akka.dispatch.MessageDispatcher;
import akka.stream.javadsl.Flow;
import akka.stream.javadsl.Keep;
import akka.stream.javadsl.Source;

/**
 * Converts Thing changes into write models by retrieving data and applying enforcement via an enforcer cache.
 */
final class EnforcementFlow {

    private static final Source<Entry<Enforcer>, NotUsed> ENFORCER_NONEXISTENT = Source.single(Entry.nonexistent());

    private final Logger log = LoggerFactory.getLogger(getClass());
    private final ActorRef thingsShardRegion;
    private final Cache<CacheKey, Entry<Enforcer>> policyEnforcerCache;
    private final AskWithRetryConfig askWithRetryConfig;
    private final Duration cacheRetryDelay;
    private final int maxArraySize;
    private final MessageDispatcher cacheDispatcher;
    private final Scheduler scheduler;

    private EnforcementFlow(final ActorRef thingsShardRegion,
            final Cache<CacheKey, Entry<Enforcer>> policyEnforcerCache,
            final AskWithRetryConfig askWithRetryConfig,
            final Duration cacheRetryDelay,
            final int maxArraySize,
            final MessageDispatcher cacheDispatcher,
            final Scheduler scheduler) {

        this.thingsShardRegion = thingsShardRegion;
        this.policyEnforcerCache = policyEnforcerCache;
        this.askWithRetryConfig = askWithRetryConfig;
        this.cacheRetryDelay = cacheRetryDelay;
        this.maxArraySize = maxArraySize;
        this.cacheDispatcher = cacheDispatcher;
        this.scheduler = scheduler;
    }

    /**
     * Create an EnforcementFlow object.
     *
     * @param updaterStreamConfig configuration of the updater stream.
     * @param thingsShardRegion the shard region to retrieve things from.
     * @param policiesShardRegion the shard region to retrieve policies from.
     * @param cacheDispatcher dispatcher for the enforcer cache.
     * @param scheduler the scheduler to use for retrying timed out asks for the policy enforcer cache loader.
     * @return an EnforcementFlow object.
     */
    public static EnforcementFlow of(final StreamConfig updaterStreamConfig,
            final ActorRef thingsShardRegion,
            final ActorRef policiesShardRegion,
            final MessageDispatcher cacheDispatcher,
            final Scheduler scheduler) {

<<<<<<< HEAD
        final Duration askTimeout = updaterStreamConfig.getAskTimeout();
=======
        final var askWithRetryConfig = updaterStreamConfig.getAskWithRetryConfig();
>>>>>>> b39e018f
        final var streamCacheConfig = updaterStreamConfig.getCacheConfig();

        final AsyncCacheLoader<CacheKey, Entry<PolicyEnforcer>> policyEnforcerCacheLoader =
                new PolicyEnforcerCacheLoader(askWithRetryConfig, scheduler, policiesShardRegion);
        final Cache<CacheKey, Entry<Enforcer>> policyEnforcerCache =
                CacheFactory.createCache(policyEnforcerCacheLoader, streamCacheConfig,
                        "things-search_enforcementflow_enforcer_cache_policy", cacheDispatcher)
                        .projectValues(PolicyEnforcer::project, PolicyEnforcer::embed);

        return new EnforcementFlow(thingsShardRegion, policyEnforcerCache, askWithRetryConfig,
                streamCacheConfig.getRetryDelay(), updaterStreamConfig.getMaxArraySize(), cacheDispatcher, scheduler);
    }

    private static CacheKey getPolicyCacheKey(final PolicyId policyId) {
        return CacheKey.of(policyId);
    }

    /**
     * Extract Thing ID from SudoRetrieveThingResponse.
     * This is needed because SudoRetrieveThingResponse#id() is always the empty string.
     *
     * @param response the SudoRetrieveThingResponse.
     * @return the extracted Thing ID.
     */
    private static ThingId getThingId(final SudoRetrieveThingResponse response) {
        final String thingId = response.getEntity().asObject().getValueOrThrow(Thing.JsonFields.ID);
        return ThingId.of(thingId);
    }

    /**
     * Decide whether to reload an enforcer entry.
     * An entry should be reload if it is out-of-date, nonexistent, or corresponds to a nonexistent entity.
     *
     * @param entry the enforcer cache entry
     * @param metadata the metadata
     * @param iteration how many times cache read was attempted
     * @return whether to reload the cache
     */
    private static boolean shouldReloadCache(@Nullable final Entry<?> entry, final Metadata metadata,
            final int iteration) {

        if (iteration <= 0) {
            return metadata.shouldInvalidateCache() || entry == null || !entry.exists() ||
                    entry.getRevision() < metadata.getPolicyRevision().orElse(Long.MAX_VALUE);
        } else {
            // never attempt to reload cache more than once
            return false;
        }
    }

    /**
     * Create a flow from Thing changes to write models by retrieving data from Things shard region and enforcer cache.
     *
     * @param shouldAcknowledge defines whether for the created flow the requested ack
     * {@link org.eclipse.ditto.base.model.acks.DittoAcknowledgementLabel#SEARCH_PERSISTED} was required or not.
     * @param parallelism how many SudoRetrieveThing commands to send in parallel.
     * @return the flow.
     */
    public Flow<Map<ThingId, Metadata>, Source<AbstractWriteModel, NotUsed>, NotUsed> create(
            final boolean shouldAcknowledge, final int parallelism) {
        return Flow.<Map<ThingId, Metadata>>create()
                .map(changeMap -> {
                    log.info("Updating search index with <shouldAcknowledge={}> of <{}> things", shouldAcknowledge,
                            changeMap.size());
                    return sudoRetrieveThingJsons(parallelism, changeMap).flatMapConcat(responseMap ->
                            Source.fromIterator(changeMap.values()::iterator)
                                    .flatMapMerge(parallelism, metadataRef ->
                                            computeWriteModel(metadataRef, responseMap.get(metadataRef.getThingId()))
                                                    .async(MongoSearchUpdaterFlow.DISPATCHER_NAME, parallelism)
                                    )
                    );
                });

    }

    private Source<Map<ThingId, SudoRetrieveThingResponse>, NotUsed> sudoRetrieveThingJsons(
            final int parallelism, final Map<ThingId, Metadata> changeMap) {

        return Source.fromIterator(changeMap.entrySet()::iterator)
                .flatMapMerge(parallelism, entry -> sudoRetrieveThing(entry)
                        .async(MongoSearchUpdaterFlow.DISPATCHER_NAME, parallelism))
                .<Map<ThingId, SudoRetrieveThingResponse>>fold(new HashMap<>(), (map, response) -> {
                    map.put(getThingId(response), response);
                    return map;
                })
                .map(result -> {
                    log.info("Got SudoRetrieveThingResponse <{}> times", result.size());
                    return result;
                });
    }

    private Source<SudoRetrieveThingResponse, NotUsed> sudoRetrieveThing(final Map.Entry<ThingId, Metadata> entry) {
        final var thingId = entry.getKey();
        ConsistencyLag.startS3RetrieveThing(entry.getValue());
<<<<<<< HEAD
        final var command =
                SudoRetrieveThing.withOriginalSchemaVersion(thingId, DittoHeaders.empty());
=======
        final var command = SudoRetrieveThing.withOriginalSchemaVersion(thingId, DittoHeaders.empty());
>>>>>>> b39e018f
        final CompletionStage<Source<SudoRetrieveThingResponse, NotUsed>> responseFuture =
                AskWithRetry.askWithRetry(thingsShardRegion, command, askWithRetryConfig, scheduler, cacheDispatcher,
                        response -> {
                            if (response instanceof SudoRetrieveThingResponse) {
                                return Source.single((SudoRetrieveThingResponse) response);
                            } else {
                                if (!(response instanceof ThingNotAccessibleException)) {
                                    log.error("Unexpected response for <{}>: <{}>", command, response);
                                }
                                return Source.empty();
                            }
                        });

        return Source.completionStageSource(responseFuture)
                .viaMat(Flow.create(), Keep.none());
    }

    private Source<AbstractWriteModel, NotUsed> computeWriteModel(final Metadata metadata,
            @Nullable final SudoRetrieveThingResponse sudoRetrieveThingResponse) {

        ConsistencyLag.startS4GetEnforcer(metadata);
        if (sudoRetrieveThingResponse == null) {
            return Source.single(ThingDeleteModel.of(metadata));
        } else {
            final JsonObject thing = sudoRetrieveThingResponse.getEntity().asObject();

            return getEnforcer(metadata, thing)
                    .map(entry -> {
                        if (entry.exists()) {
                            try {
                                return EnforcedThingMapper.toWriteModel(thing, entry.getValueOrThrow(),
                                        entry.getRevision(),
                                        maxArraySize,
                                        metadata);
                            } catch (final JsonRuntimeException e) {
                                log.error(e.getMessage(), e);
                                return ThingDeleteModel.of(metadata);
                            }
                        } else {
                            // no enforcer; delete thing from search index
                            return ThingDeleteModel.of(metadata);
                        }
                    });
        }
    }

    /**
     * Get the enforcer of a thing or an empty source if it does not exist.
     *
     * @param metadata metadata of the thing.
     * @param thing the thing
     * @return source of an enforcer or an empty source.
     */
    private Source<Entry<Enforcer>, NotUsed> getEnforcer(final Metadata metadata, final JsonObject thing) {
        try {
            return thing.getValue(Thing.JsonFields.POLICY_ID)
                    .map(PolicyId::of)
                    .map(policyId -> readCachedEnforcer(metadata, getPolicyCacheKey(policyId), 0))
                    .orElse(ENFORCER_NONEXISTENT);
        } catch (PolicyIdInvalidException e) {
            return ENFORCER_NONEXISTENT;
        }
    }

    private Source<Entry<Enforcer>, NotUsed> readCachedEnforcer(final Metadata metadata,
            final CacheKey policyId, final int iteration) {

        final Source<Entry<Enforcer>, ?> lazySource = Source.lazySource(() -> {
            final CompletionStage<Source<Entry<Enforcer>, NotUsed>> enforcerFuture = policyEnforcerCache.get(policyId)
                    .thenApply(optionalEnforcerEntry -> {
                        if (shouldReloadCache(optionalEnforcerEntry.orElse(null), metadata, iteration)) {
                            // invalid entry; invalidate and retry after delay
                            policyEnforcerCache.invalidate(policyId);
                            return readCachedEnforcer(metadata, policyId, iteration + 1)
                                    .initialDelay(cacheRetryDelay);
                        } else {
                            return optionalEnforcerEntry.map(Source::single)
                                    .orElse(ENFORCER_NONEXISTENT);
                        }
                    })
                    .exceptionally(error -> {
                        log.error("Failed to read policyEnforcerCache", error);
                        return ENFORCER_NONEXISTENT;
                    });

            return Source.completionStageSource(enforcerFuture);
        });

        return lazySource.viaMat(Flow.create(), Keep.none());
    }

}<|MERGE_RESOLUTION|>--- conflicted
+++ resolved
@@ -105,11 +105,7 @@
             final MessageDispatcher cacheDispatcher,
             final Scheduler scheduler) {
 
-<<<<<<< HEAD
-        final Duration askTimeout = updaterStreamConfig.getAskTimeout();
-=======
         final var askWithRetryConfig = updaterStreamConfig.getAskWithRetryConfig();
->>>>>>> b39e018f
         final var streamCacheConfig = updaterStreamConfig.getCacheConfig();
 
         final AsyncCacheLoader<CacheKey, Entry<PolicyEnforcer>> policyEnforcerCacheLoader =
@@ -204,12 +200,7 @@
     private Source<SudoRetrieveThingResponse, NotUsed> sudoRetrieveThing(final Map.Entry<ThingId, Metadata> entry) {
         final var thingId = entry.getKey();
         ConsistencyLag.startS3RetrieveThing(entry.getValue());
-<<<<<<< HEAD
-        final var command =
-                SudoRetrieveThing.withOriginalSchemaVersion(thingId, DittoHeaders.empty());
-=======
         final var command = SudoRetrieveThing.withOriginalSchemaVersion(thingId, DittoHeaders.empty());
->>>>>>> b39e018f
         final CompletionStage<Source<SudoRetrieveThingResponse, NotUsed>> responseFuture =
                 AskWithRetry.askWithRetry(thingsShardRegion, command, askWithRetryConfig, scheduler, cacheDispatcher,
                         response -> {
