--- conflicted
+++ resolved
@@ -396,7 +396,6 @@
                             <skipPomModules>true</skipPomModules>
                             <htmlTitle>${project.name} :: Binary Compatibility Report</htmlTitle>
                             <excludes>
-<<<<<<< HEAD
                                 <exclude>org.eclipse.ditto.signals.events.base.AbstractEventRegistry</exclude>
                                 <exclude>org.eclipse.ditto.signals.events.policies.PolicyEventRegistry</exclude>
                                 <exclude>org.eclipse.ditto.signals.events.things.ThingEventRegistry</exclude>
@@ -458,9 +457,6 @@
                                 <exclude>org.eclipse.ditto.services.models.things.ThingsMappingStrategy</exclude>
                                 <exclude>org.eclipse.ditto.services.models.thingsearch.ThingSearchMappingStrategy</exclude>
                                 <exclude>org.eclipse.ditto.signals.base.AbstractErrorRegistry</exclude>
-=======
-<!--                                <exclude>org.eclipse.ditto.signals.events.base.AbstractEventRegistry</exclude>-->
->>>>>>> 2cf6c03d
                             </excludes>
                         </parameter>
                     </configuration>
