/*
 * Copyright (c) 2017 Contributors to the Eclipse Foundation
 *
 * See the NOTICE file(s) distributed with this work for additional
 * information regarding copyright ownership.
 *
 * This program and the accompanying materials are made available under the
 * terms of the Eclipse Public License 2.0 which is available at
 * http://www.eclipse.org/legal/epl-2.0
 *
 * SPDX-License-Identifier: EPL-2.0
 */
package org.eclipse.ditto.protocoladapter;

import static org.eclipse.ditto.model.base.common.ConditionChecker.checkNotNull;

import java.util.Map;

<<<<<<< HEAD
import javax.annotation.Nullable;

import org.eclipse.ditto.json.JsonMissingFieldException;
import org.eclipse.ditto.json.JsonParseException;
=======
import org.eclipse.ditto.json.JsonField;
import org.eclipse.ditto.json.JsonObject;
>>>>>>> bc5cc1c7
import org.eclipse.ditto.json.JsonPointer;
import org.eclipse.ditto.model.base.exceptions.DittoJsonException;
import org.eclipse.ditto.model.base.headers.DittoHeaderDefinition;
import org.eclipse.ditto.model.base.headers.DittoHeaders;
import org.eclipse.ditto.model.base.json.Jsonifiable;
import org.eclipse.ditto.protocoladapter.adaptables.MappingStrategies;

/**
 * Abstract implementation of {@link Adapter} to provide common functionality.
 */
public abstract class AbstractAdapter<T extends Jsonifiable.WithPredicate<JsonObject, JsonField>>
        implements Adapter<T> {

    /**
     * Fixed criterion part of the adaptable type used in response signals.
     */
    protected static final String RESPONSES_CRITERION = "responses";

    private final MappingStrategies<T> mappingStrategies;
    private final HeaderTranslator headerTranslator;
    protected final PayloadPathMatcher payloadPathMatcher;

<<<<<<< HEAD
    protected AbstractAdapter(final Map<String, JsonifiableMapper<T>> mappingStrategies, final HeaderTranslator headerTranslator) {
        this.mappingStrategies = checkNotNull(mappingStrategies, "mappingStrategies");
        this.headerTranslator = checkNotNull(headerTranslator, "headerTranslator");
    }

    protected static boolean isCreatedOrThrow(final Adaptable adaptable) {
        return adaptable.getPayload().getStatus()
                .map(HttpStatusCode.CREATED::equals)
                .orElseThrow(() -> JsonParseException.newBuilder().build());
=======
    protected AbstractAdapter(final MappingStrategies<T> mappingStrategies,
            final HeaderTranslator headerTranslator, final PayloadPathMatcher payloadPathMatcher) {
        this.mappingStrategies = requireNonNull(mappingStrategies);
        this.headerTranslator = requireNonNull(headerTranslator);
        this.payloadPathMatcher = requireNonNull(payloadPathMatcher);
>>>>>>> bc5cc1c7
    }

    protected static AuthorizationSubject getAuthorizationSubject(final Adaptable adaptable) {
        return AuthorizationSubject.newInstance(getLeafValueOrThrow(adaptable.getPayload().getPath()));
    }

<<<<<<< HEAD
    protected static ThingId getThingId(final Adaptable adaptable) {
        final TopicPath topicPath = adaptable.getTopicPath();
        return ThingId.of(topicPath.getNamespace(), topicPath.getId());
    }

    protected static Thing getThingOrThrow(final Adaptable adaptable) {
        final Payload payload = adaptable.getPayload();
        return payload.getValue()
                .map(JsonValue::asObject)
                .map(ThingsModelFactory::newThing)
                .orElseThrow(() -> JsonParseException.newBuilder().build());
    }

=======
    protected static TopicPath.Action getAction(final TopicPath topicPath) {
        return topicPath.getAction()
                .orElseThrow(() -> new NullPointerException("TopicPath did not contain an Action!"));
    }

    /*
     * injects header reading phase to parsing of protocol messages.
     */
    @Override
    public final T fromAdaptable(final Adaptable externalAdaptable) {
        checkNotNull(externalAdaptable, "Adaptable");
        // get type from external adaptable before header filtering in case some headers exist for external messages
        // but not internally in Ditto.
        final String type = getType(externalAdaptable);

        // filter headers by header translator, then inject any missing information from topic path
        final DittoHeaders externalHeaders = externalAdaptable.getHeaders().orElse(DittoHeaders.empty());
        final DittoHeaders filteredHeaders = addTopicPathInfo(
                headerTranslator.fromExternalHeaders(externalHeaders),
                externalAdaptable.getTopicPath());

        final JsonifiableMapper<T> jsonifiableMapper = mappingStrategies.find(type);
        if (null == jsonifiableMapper) {
            throw UnknownTopicPathException.fromTopicAndPath(externalAdaptable.getTopicPath(),
                    externalAdaptable.getPayload().getPath(), filteredHeaders);
        }

        final Adaptable adaptable = externalAdaptable.setDittoHeaders(filteredHeaders);
        return DittoJsonException.wrapJsonRuntimeException(() -> jsonifiableMapper.map(adaptable));
    }

>>>>>>> bc5cc1c7
    /**
     * Determine the type from {@link Adaptable} (default implementation, subclasses may overwrite this method).
     *
     * @param adaptable the processed adaptable
     * @return the type of the adaptable
     */
<<<<<<< HEAD
    @Deprecated
    protected static AccessControlList getAclOrThrow(final Adaptable adaptable) {
        return adaptable.getPayload()
                .getValue()
                .map(JsonValue::asObject)
                .map(AccessControlListModelFactory::newAcl)
                .orElseThrow(() -> JsonParseException.newBuilder().build());
=======
    protected String getType(final Adaptable adaptable) {
        final TopicPath topicPath = adaptable.getTopicPath();
        final JsonPointer path = adaptable.getPayload().getPath();
        final String commandName = getAction(topicPath) + upperCaseFirst(payloadPathMatcher.match(path));
        return topicPath.getGroup() + "." + getTypeCriterionAsString(topicPath) + ":" + commandName;
>>>>>>> bc5cc1c7
    }

    /**
     * Extracts the criterion from the given topic path. By default the criterion is directly read from topic path, but
     * subclasses may overwrite this method (e.g. responses have a fixed criterion).
     *
     * @param topicPath the topic path of the adaptable
     * @return the criterion used in the type as a string
     */
<<<<<<< HEAD
    @Deprecated
    protected static AclEntry getAclEntryOrThrow(final Adaptable adaptable) {
        return adaptable.getPayload()
                .getValue()
                .map(permissions -> AccessControlListModelFactory
                        .newAclEntry(getLeafValueOrThrow(adaptable.getPayload().getPath()), permissions))
                .orElseThrow(() -> JsonParseException.newBuilder().build());
    }

    protected static Attributes getAttributesOrThrow(final Adaptable adaptable) {
        return adaptable.getPayload()
                .getValue()
                .map(JsonValue::asObject)
                .map(ThingsModelFactory::newAttributes)
                .orElseThrow(() -> JsonParseException.newBuilder().build());
    }

    protected static JsonPointer getAttributePointerOrThrow(final Adaptable adaptable) {
        final JsonPointer path = adaptable.getPayload().getPath();
        return path.getSubPointer(ATTRIBUTE_PATH_LEVEL)
                .orElseThrow(() -> UnknownPathException.newBuilder(path).build());
    }

    protected static JsonValue getAttributeValueOrThrow(final Adaptable adaptable) {
        return adaptable.getPayload().getValue().orElseThrow(() -> JsonParseException.newBuilder().build());
    }

    protected static ThingDefinition getThingDefinitionOrThrow(final Adaptable adaptable) {
        return adaptable.getPayload()
                .getValue()
                .map(JsonValue::asString)
                .map(ThingsModelFactory::newDefinition)
                .orElseThrow(() -> JsonParseException.newBuilder().build());
    }

    protected static String getFeatureIdOrThrow(final Adaptable adaptable) {
        final JsonPointer path = adaptable.getPayload().getPath();
        return path.get(1).orElseThrow(() -> UnknownPathException.newBuilder(path).build()).toString();
    }

    protected static String getFeatureIdForMessageOrThrow(final Adaptable adaptable) {
        final Payload payload = adaptable.getPayload();
        final MessagePath messagePath = payload.getPath();
        return messagePath.getFeatureId()
                .orElseThrow(() -> JsonParseException.newBuilder().build());
    }

    protected static Features getFeaturesOrThrow(final Adaptable adaptable) {
        return adaptable.getPayload()
                .getValue()
                .map(JsonValue::asObject)
                .map(ThingsModelFactory::newFeatures)
                .orElseThrow(() -> JsonParseException.newBuilder().build());
    }

    protected static Feature getFeatureOrThrow(final Adaptable adaptable) {
        return adaptable.getPayload()
                .getValue()
                .map(JsonValue::asObject)
                .map(jsonObject -> ThingsModelFactory.newFeatureBuilder(jsonObject)
                        .useId(getFeatureIdOrThrow(adaptable))
                        .build())
                .orElseThrow(() -> JsonParseException.newBuilder().build());
    }

    protected static FeatureDefinition getFeatureDefinitionOrThrow(final Adaptable adaptable) {
        return adaptable.getPayload()
                .getValue()
                .map(JsonValue::asArray)
                .map(ThingsModelFactory::newFeatureDefinition)
                .orElseThrow(() -> JsonParseException.newBuilder().build());
    }

    protected static FeatureProperties getFeaturePropertiesOrThrow(final Adaptable adaptable) {
        return adaptable.getPayload()
                .getValue()
                .map(JsonValue::asObject)
                .map(ThingsModelFactory::newFeatureProperties)
                .orElseThrow(() -> JsonParseException.newBuilder().build());
    }

    protected static JsonPointer getFeaturePropertyPointerOrThrow(final Adaptable adaptable) {
        final JsonPointer path = adaptable.getPayload().getPath();
        return path.getSubPointer(FEATURE_PROPERTY_PATH_LEVEL)
                .orElseThrow(() -> UnknownPathException.newBuilder(path).build());
    }

    protected static JsonValue getFeaturePropertyValueOrThrow(final Adaptable adaptable) {
        return adaptable.getPayload().getValue().orElseThrow(() -> JsonParseException.newBuilder().build());
    }

    protected static PolicyId getPolicyIdOrThrow(final Adaptable adaptable) {
        return adaptable.getPayload()
                .getValue()
                .map(JsonValue::asString)
                .map(PolicyId::of)
                .orElseThrow(() -> JsonParseException.newBuilder().build());
    }

    protected static HttpStatusCode getStatusCodeOrThrow(final Adaptable adaptable) {
        final Payload payload = adaptable.getPayload();
        return payload.getStatus()
                .orElseThrow(() -> new JsonMissingFieldException(Payload.JsonFields.STATUS));
    }

    @Nullable
    protected static String getNamespaceOrNull(final Adaptable adaptable) {
        final String namespace = adaptable.getTopicPath().getNamespace();
        return "_".equals(namespace) ? null : namespace;
    }

    private static String getLeafValueOrThrow(final JsonPointer path) {
        return path.getLeaf().orElseThrow(() -> UnknownPathException.newBuilder(path).build()).toString();
    }

    protected static CommandsTopicPathBuilder fromTopicPathBuilderWithChannel(final TopicPathBuilder topicPathBuilder,
            final TopicPath.Channel channel) {

        final CommandsTopicPathBuilder commandsTopicPathBuilder;
        if (channel == TopicPath.Channel.TWIN) {
            commandsTopicPathBuilder = topicPathBuilder.twin().commands();
        } else if (channel == TopicPath.Channel.LIVE) {
            commandsTopicPathBuilder = topicPathBuilder.live().commands();
        } else {
            throw new IllegalArgumentException("Unknown Channel '" + channel + "'");
        }
        return commandsTopicPathBuilder;
    }

    protected static TopicPath.Action getActionOrThrow(final TopicPath topicPath) {
        return topicPath.getAction()
                .orElseThrow(() -> new NullPointerException("TopicPath did not contain an Action!"));
    }

    /**
     * Returns the given String {@code s} with an upper case first letter.
     *
     * @param s the String.
     * @return the upper case String.
     */
    protected static String upperCaseFirst(final String s) {
        if (s.isEmpty()) {
            return s;
        }

        final char[] chars = s.toCharArray();
        chars[0] = Character.toUpperCase(chars[0]);
        return new String(chars);
    }

    /*
     * injects header reading phase to parsing of protocol messages.
     */
    @Override
    public final T fromAdaptable(final Adaptable externalAdaptable) {
        checkNotNull(externalAdaptable, "Adaptable");
        // get type from external adaptable before header filtering in case some headers exist for external messages
        // but not internally in Ditto.
        final String type = getType(externalAdaptable);

        // filter headers by header translator, then inject any missing information from topic path
        final DittoHeaders externalHeaders = externalAdaptable.getDittoHeaders();
        final DittoHeaders filteredHeaders = addTopicPathInfo(headerTranslator.fromExternalHeaders(externalHeaders),
                externalAdaptable.getTopicPath());

        final JsonifiableMapper<T> jsonifiableMapper = mappingStrategies.get(type);
        if (null == jsonifiableMapper) {
            throw UnknownTopicPathException.fromTopicAndPath(externalAdaptable.getTopicPath(),
                    externalAdaptable.getPayload().getPath(), filteredHeaders);
        }

        final Adaptable adaptable = externalAdaptable.setDittoHeaders(filteredHeaders);
        return DittoJsonException.wrapJsonRuntimeException(() -> jsonifiableMapper.map(adaptable));
    }

    protected abstract String getType(Adaptable adaptable);

    /**
=======
    protected String getTypeCriterionAsString(final TopicPath topicPath) {
        return topicPath.getCriterion().getName();
    }

    /**
>>>>>>> bc5cc1c7
     * Add to headers any information that will be missing from topic path.
     *
     * @param filteredHeaders headers read from external headers.
     * @param topicPath topic path of an adaptable.
     * @return filteredHeaders with extra information from topicPath.
     */
    private static DittoHeaders addTopicPathInfo(final DittoHeaders filteredHeaders, final TopicPath topicPath) {
<<<<<<< HEAD
        final Map<String, String> extraInfo = mapTopicPathToHeaders(topicPath);
=======
        final DittoHeaders extraInfo = mapTopicPathToHeaders(topicPath);
>>>>>>> bc5cc1c7
        return extraInfo.isEmpty() ? filteredHeaders : filteredHeaders.toBuilder().putHeaders(extraInfo).build();
    }

    /**
     * Add any extra information in topic path as Ditto headers. Currently "channel" is the only relevant header.
     *
     * @param topicPath the topic path to extract information from.
     * @return headers containing extra information from topic path.
     */
<<<<<<< HEAD
    private static Map<String, String> mapTopicPathToHeaders(final TopicPath topicPath) {
        final Map<String, String> extraHeaders = new HashMap<>();
        if (topicPath.getNamespace() != null && topicPath.getId() != null) {
            // add thing ID for known topic-paths for error reporting.
            extraHeaders.put(MessageHeaderDefinition.THING_ID.getKey(),
                    topicPath.getNamespace() + ":" + topicPath.getId());
        }
        if (topicPath.getChannel() == TopicPath.Channel.LIVE) {
            extraHeaders.put(DittoHeaderDefinition.CHANNEL.getKey(), TopicPath.Channel.LIVE.getName());
        }
        return extraHeaders;
=======
    private static DittoHeaders mapTopicPathToHeaders(final TopicPath topicPath) {
        final DittoHeadersBuilder<?, ?> headersBuilder = DittoHeaders.newBuilder();
        if (topicPath.getNamespace() != null && topicPath.getId() != null) {
            // add entity ID for known topic-paths for error reporting.
            headersBuilder.putHeader(DittoHeaderDefinition.ENTITY_ID.getKey(),
                    (topicPath.getNamespace() + ":" + topicPath.getId()));
        }
        if (topicPath.getChannel() == TopicPath.Channel.LIVE) {
            headersBuilder.channel(TopicPath.Channel.LIVE.getName());
        }
        return headersBuilder.build();
>>>>>>> bc5cc1c7
    }

    /*
     * inject header publishing phase to creation of protocol messages.
     */
    @Override
    public final Adaptable toAdaptable(final T signal, final TopicPath.Channel channel) {
        final Adaptable adaptable = mapSignalToAdaptable(signal, channel);
        final Map<String, String> externalHeaders = headerTranslator.toExternalHeaders(adaptable.getDittoHeaders());
        return adaptable.setDittoHeaders(DittoHeaders.of(externalHeaders));
    }

<<<<<<< HEAD
    protected abstract Adaptable constructAdaptable(T signal, TopicPath.Channel channel);

=======
    /**
     * Subclasses must implement the method to map from the given {@link org.eclipse.ditto.signals.base.Signal} to an
     * {@link Adaptable}.
     *
     * @return the mapped {@link Adaptable}
     */
    protected abstract Adaptable mapSignalToAdaptable(final T signal, final TopicPath.Channel channel);

    /**
     * @return the {@link HeaderTranslator} used for the mapping
     */
>>>>>>> bc5cc1c7
    protected final HeaderTranslator headerTranslator() {
        return headerTranslator;
    }

    /**
     * Returns the given String {@code s} with an upper case first letter.
     *
     * @param s the String.
     * @return the upper case String.
     */
    protected static String upperCaseFirst(final String s) {
        if (s.isEmpty()) {
            return s;
        }

        final char[] chars = s.toCharArray();
        chars[0] = Character.toUpperCase(chars[0]);
        return new String(chars);
    }
}<|MERGE_RESOLUTION|>--- conflicted
+++ resolved
@@ -12,23 +12,18 @@
  */
 package org.eclipse.ditto.protocoladapter;
 
+import static java.util.Objects.requireNonNull;
 import static org.eclipse.ditto.model.base.common.ConditionChecker.checkNotNull;
 
 import java.util.Map;
 
-<<<<<<< HEAD
-import javax.annotation.Nullable;
-
-import org.eclipse.ditto.json.JsonMissingFieldException;
-import org.eclipse.ditto.json.JsonParseException;
-=======
 import org.eclipse.ditto.json.JsonField;
 import org.eclipse.ditto.json.JsonObject;
->>>>>>> bc5cc1c7
 import org.eclipse.ditto.json.JsonPointer;
 import org.eclipse.ditto.model.base.exceptions.DittoJsonException;
 import org.eclipse.ditto.model.base.headers.DittoHeaderDefinition;
 import org.eclipse.ditto.model.base.headers.DittoHeaders;
+import org.eclipse.ditto.model.base.headers.DittoHeadersBuilder;
 import org.eclipse.ditto.model.base.json.Jsonifiable;
 import org.eclipse.ditto.protocoladapter.adaptables.MappingStrategies;
 
@@ -47,44 +42,23 @@
     private final HeaderTranslator headerTranslator;
     protected final PayloadPathMatcher payloadPathMatcher;
 
-<<<<<<< HEAD
-    protected AbstractAdapter(final Map<String, JsonifiableMapper<T>> mappingStrategies, final HeaderTranslator headerTranslator) {
-        this.mappingStrategies = checkNotNull(mappingStrategies, "mappingStrategies");
-        this.headerTranslator = checkNotNull(headerTranslator, "headerTranslator");
-    }
-
-    protected static boolean isCreatedOrThrow(final Adaptable adaptable) {
-        return adaptable.getPayload().getStatus()
-                .map(HttpStatusCode.CREATED::equals)
-                .orElseThrow(() -> JsonParseException.newBuilder().build());
-=======
     protected AbstractAdapter(final MappingStrategies<T> mappingStrategies,
             final HeaderTranslator headerTranslator, final PayloadPathMatcher payloadPathMatcher) {
         this.mappingStrategies = requireNonNull(mappingStrategies);
         this.headerTranslator = requireNonNull(headerTranslator);
         this.payloadPathMatcher = requireNonNull(payloadPathMatcher);
->>>>>>> bc5cc1c7
     }
 
-    protected static AuthorizationSubject getAuthorizationSubject(final Adaptable adaptable) {
-        return AuthorizationSubject.newInstance(getLeafValueOrThrow(adaptable.getPayload().getPath()));
+    /**
+     * Reads Ditto headers from an Adaptable. CAUTION: Headers are taken as-is!.
+     *
+     * @param adaptable the protocol message.
+     * @return the headers of the message.
+     */
+    protected static DittoHeaders dittoHeadersFrom(final Adaptable adaptable) {
+        return adaptable.getHeaders().orElseGet(DittoHeaders::empty);
     }
 
-<<<<<<< HEAD
-    protected static ThingId getThingId(final Adaptable adaptable) {
-        final TopicPath topicPath = adaptable.getTopicPath();
-        return ThingId.of(topicPath.getNamespace(), topicPath.getId());
-    }
-
-    protected static Thing getThingOrThrow(final Adaptable adaptable) {
-        final Payload payload = adaptable.getPayload();
-        return payload.getValue()
-                .map(JsonValue::asObject)
-                .map(ThingsModelFactory::newThing)
-                .orElseThrow(() -> JsonParseException.newBuilder().build());
-    }
-
-=======
     protected static TopicPath.Action getAction(final TopicPath topicPath) {
         return topicPath.getAction()
                 .orElseThrow(() -> new NullPointerException("TopicPath did not contain an Action!"));
@@ -116,28 +90,17 @@
         return DittoJsonException.wrapJsonRuntimeException(() -> jsonifiableMapper.map(adaptable));
     }
 
->>>>>>> bc5cc1c7
     /**
      * Determine the type from {@link Adaptable} (default implementation, subclasses may overwrite this method).
      *
      * @param adaptable the processed adaptable
      * @return the type of the adaptable
      */
-<<<<<<< HEAD
-    @Deprecated
-    protected static AccessControlList getAclOrThrow(final Adaptable adaptable) {
-        return adaptable.getPayload()
-                .getValue()
-                .map(JsonValue::asObject)
-                .map(AccessControlListModelFactory::newAcl)
-                .orElseThrow(() -> JsonParseException.newBuilder().build());
-=======
     protected String getType(final Adaptable adaptable) {
         final TopicPath topicPath = adaptable.getTopicPath();
         final JsonPointer path = adaptable.getPayload().getPath();
         final String commandName = getAction(topicPath) + upperCaseFirst(payloadPathMatcher.match(path));
         return topicPath.getGroup() + "." + getTypeCriterionAsString(topicPath) + ":" + commandName;
->>>>>>> bc5cc1c7
     }
 
     /**
@@ -147,192 +110,11 @@
      * @param topicPath the topic path of the adaptable
      * @return the criterion used in the type as a string
      */
-<<<<<<< HEAD
-    @Deprecated
-    protected static AclEntry getAclEntryOrThrow(final Adaptable adaptable) {
-        return adaptable.getPayload()
-                .getValue()
-                .map(permissions -> AccessControlListModelFactory
-                        .newAclEntry(getLeafValueOrThrow(adaptable.getPayload().getPath()), permissions))
-                .orElseThrow(() -> JsonParseException.newBuilder().build());
-    }
-
-    protected static Attributes getAttributesOrThrow(final Adaptable adaptable) {
-        return adaptable.getPayload()
-                .getValue()
-                .map(JsonValue::asObject)
-                .map(ThingsModelFactory::newAttributes)
-                .orElseThrow(() -> JsonParseException.newBuilder().build());
-    }
-
-    protected static JsonPointer getAttributePointerOrThrow(final Adaptable adaptable) {
-        final JsonPointer path = adaptable.getPayload().getPath();
-        return path.getSubPointer(ATTRIBUTE_PATH_LEVEL)
-                .orElseThrow(() -> UnknownPathException.newBuilder(path).build());
-    }
-
-    protected static JsonValue getAttributeValueOrThrow(final Adaptable adaptable) {
-        return adaptable.getPayload().getValue().orElseThrow(() -> JsonParseException.newBuilder().build());
-    }
-
-    protected static ThingDefinition getThingDefinitionOrThrow(final Adaptable adaptable) {
-        return adaptable.getPayload()
-                .getValue()
-                .map(JsonValue::asString)
-                .map(ThingsModelFactory::newDefinition)
-                .orElseThrow(() -> JsonParseException.newBuilder().build());
-    }
-
-    protected static String getFeatureIdOrThrow(final Adaptable adaptable) {
-        final JsonPointer path = adaptable.getPayload().getPath();
-        return path.get(1).orElseThrow(() -> UnknownPathException.newBuilder(path).build()).toString();
-    }
-
-    protected static String getFeatureIdForMessageOrThrow(final Adaptable adaptable) {
-        final Payload payload = adaptable.getPayload();
-        final MessagePath messagePath = payload.getPath();
-        return messagePath.getFeatureId()
-                .orElseThrow(() -> JsonParseException.newBuilder().build());
-    }
-
-    protected static Features getFeaturesOrThrow(final Adaptable adaptable) {
-        return adaptable.getPayload()
-                .getValue()
-                .map(JsonValue::asObject)
-                .map(ThingsModelFactory::newFeatures)
-                .orElseThrow(() -> JsonParseException.newBuilder().build());
-    }
-
-    protected static Feature getFeatureOrThrow(final Adaptable adaptable) {
-        return adaptable.getPayload()
-                .getValue()
-                .map(JsonValue::asObject)
-                .map(jsonObject -> ThingsModelFactory.newFeatureBuilder(jsonObject)
-                        .useId(getFeatureIdOrThrow(adaptable))
-                        .build())
-                .orElseThrow(() -> JsonParseException.newBuilder().build());
-    }
-
-    protected static FeatureDefinition getFeatureDefinitionOrThrow(final Adaptable adaptable) {
-        return adaptable.getPayload()
-                .getValue()
-                .map(JsonValue::asArray)
-                .map(ThingsModelFactory::newFeatureDefinition)
-                .orElseThrow(() -> JsonParseException.newBuilder().build());
-    }
-
-    protected static FeatureProperties getFeaturePropertiesOrThrow(final Adaptable adaptable) {
-        return adaptable.getPayload()
-                .getValue()
-                .map(JsonValue::asObject)
-                .map(ThingsModelFactory::newFeatureProperties)
-                .orElseThrow(() -> JsonParseException.newBuilder().build());
-    }
-
-    protected static JsonPointer getFeaturePropertyPointerOrThrow(final Adaptable adaptable) {
-        final JsonPointer path = adaptable.getPayload().getPath();
-        return path.getSubPointer(FEATURE_PROPERTY_PATH_LEVEL)
-                .orElseThrow(() -> UnknownPathException.newBuilder(path).build());
-    }
-
-    protected static JsonValue getFeaturePropertyValueOrThrow(final Adaptable adaptable) {
-        return adaptable.getPayload().getValue().orElseThrow(() -> JsonParseException.newBuilder().build());
-    }
-
-    protected static PolicyId getPolicyIdOrThrow(final Adaptable adaptable) {
-        return adaptable.getPayload()
-                .getValue()
-                .map(JsonValue::asString)
-                .map(PolicyId::of)
-                .orElseThrow(() -> JsonParseException.newBuilder().build());
-    }
-
-    protected static HttpStatusCode getStatusCodeOrThrow(final Adaptable adaptable) {
-        final Payload payload = adaptable.getPayload();
-        return payload.getStatus()
-                .orElseThrow(() -> new JsonMissingFieldException(Payload.JsonFields.STATUS));
-    }
-
-    @Nullable
-    protected static String getNamespaceOrNull(final Adaptable adaptable) {
-        final String namespace = adaptable.getTopicPath().getNamespace();
-        return "_".equals(namespace) ? null : namespace;
-    }
-
-    private static String getLeafValueOrThrow(final JsonPointer path) {
-        return path.getLeaf().orElseThrow(() -> UnknownPathException.newBuilder(path).build()).toString();
-    }
-
-    protected static CommandsTopicPathBuilder fromTopicPathBuilderWithChannel(final TopicPathBuilder topicPathBuilder,
-            final TopicPath.Channel channel) {
-
-        final CommandsTopicPathBuilder commandsTopicPathBuilder;
-        if (channel == TopicPath.Channel.TWIN) {
-            commandsTopicPathBuilder = topicPathBuilder.twin().commands();
-        } else if (channel == TopicPath.Channel.LIVE) {
-            commandsTopicPathBuilder = topicPathBuilder.live().commands();
-        } else {
-            throw new IllegalArgumentException("Unknown Channel '" + channel + "'");
-        }
-        return commandsTopicPathBuilder;
-    }
-
-    protected static TopicPath.Action getActionOrThrow(final TopicPath topicPath) {
-        return topicPath.getAction()
-                .orElseThrow(() -> new NullPointerException("TopicPath did not contain an Action!"));
-    }
-
-    /**
-     * Returns the given String {@code s} with an upper case first letter.
-     *
-     * @param s the String.
-     * @return the upper case String.
-     */
-    protected static String upperCaseFirst(final String s) {
-        if (s.isEmpty()) {
-            return s;
-        }
-
-        final char[] chars = s.toCharArray();
-        chars[0] = Character.toUpperCase(chars[0]);
-        return new String(chars);
-    }
-
-    /*
-     * injects header reading phase to parsing of protocol messages.
-     */
-    @Override
-    public final T fromAdaptable(final Adaptable externalAdaptable) {
-        checkNotNull(externalAdaptable, "Adaptable");
-        // get type from external adaptable before header filtering in case some headers exist for external messages
-        // but not internally in Ditto.
-        final String type = getType(externalAdaptable);
-
-        // filter headers by header translator, then inject any missing information from topic path
-        final DittoHeaders externalHeaders = externalAdaptable.getDittoHeaders();
-        final DittoHeaders filteredHeaders = addTopicPathInfo(headerTranslator.fromExternalHeaders(externalHeaders),
-                externalAdaptable.getTopicPath());
-
-        final JsonifiableMapper<T> jsonifiableMapper = mappingStrategies.get(type);
-        if (null == jsonifiableMapper) {
-            throw UnknownTopicPathException.fromTopicAndPath(externalAdaptable.getTopicPath(),
-                    externalAdaptable.getPayload().getPath(), filteredHeaders);
-        }
-
-        final Adaptable adaptable = externalAdaptable.setDittoHeaders(filteredHeaders);
-        return DittoJsonException.wrapJsonRuntimeException(() -> jsonifiableMapper.map(adaptable));
-    }
-
-    protected abstract String getType(Adaptable adaptable);
-
-    /**
-=======
     protected String getTypeCriterionAsString(final TopicPath topicPath) {
         return topicPath.getCriterion().getName();
     }
 
     /**
->>>>>>> bc5cc1c7
      * Add to headers any information that will be missing from topic path.
      *
      * @param filteredHeaders headers read from external headers.
@@ -340,11 +122,7 @@
      * @return filteredHeaders with extra information from topicPath.
      */
     private static DittoHeaders addTopicPathInfo(final DittoHeaders filteredHeaders, final TopicPath topicPath) {
-<<<<<<< HEAD
-        final Map<String, String> extraInfo = mapTopicPathToHeaders(topicPath);
-=======
         final DittoHeaders extraInfo = mapTopicPathToHeaders(topicPath);
->>>>>>> bc5cc1c7
         return extraInfo.isEmpty() ? filteredHeaders : filteredHeaders.toBuilder().putHeaders(extraInfo).build();
     }
 
@@ -354,19 +132,6 @@
      * @param topicPath the topic path to extract information from.
      * @return headers containing extra information from topic path.
      */
-<<<<<<< HEAD
-    private static Map<String, String> mapTopicPathToHeaders(final TopicPath topicPath) {
-        final Map<String, String> extraHeaders = new HashMap<>();
-        if (topicPath.getNamespace() != null && topicPath.getId() != null) {
-            // add thing ID for known topic-paths for error reporting.
-            extraHeaders.put(MessageHeaderDefinition.THING_ID.getKey(),
-                    topicPath.getNamespace() + ":" + topicPath.getId());
-        }
-        if (topicPath.getChannel() == TopicPath.Channel.LIVE) {
-            extraHeaders.put(DittoHeaderDefinition.CHANNEL.getKey(), TopicPath.Channel.LIVE.getName());
-        }
-        return extraHeaders;
-=======
     private static DittoHeaders mapTopicPathToHeaders(final TopicPath topicPath) {
         final DittoHeadersBuilder<?, ?> headersBuilder = DittoHeaders.newBuilder();
         if (topicPath.getNamespace() != null && topicPath.getId() != null) {
@@ -378,7 +143,6 @@
             headersBuilder.channel(TopicPath.Channel.LIVE.getName());
         }
         return headersBuilder.build();
->>>>>>> bc5cc1c7
     }
 
     /*
@@ -391,10 +155,6 @@
         return adaptable.setDittoHeaders(DittoHeaders.of(externalHeaders));
     }
 
-<<<<<<< HEAD
-    protected abstract Adaptable constructAdaptable(T signal, TopicPath.Channel channel);
-
-=======
     /**
      * Subclasses must implement the method to map from the given {@link org.eclipse.ditto.signals.base.Signal} to an
      * {@link Adaptable}.
@@ -406,7 +166,6 @@
     /**
      * @return the {@link HeaderTranslator} used for the mapping
      */
->>>>>>> bc5cc1c7
     protected final HeaderTranslator headerTranslator() {
         return headerTranslator;
     }
