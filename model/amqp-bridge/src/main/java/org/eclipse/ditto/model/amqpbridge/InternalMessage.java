/*
 * Copyright (c) 2017 Bosch Software Innovations GmbH.
 *
 * All rights reserved. This program and the accompanying materials
 * are made available under the terms of the Eclipse Public License v2.0
 * which accompanies this distribution, and is available at
 * https://www.eclipse.org/org/documents/epl-2.0/index.php
 * Contributors:
 *    Bosch Software Innovations GmbH - initial contribution
 *
 */
package org.eclipse.ditto.model.amqpbridge;

import java.nio.ByteBuffer;
import java.util.HashMap;
import java.util.Map;
import java.util.Objects;
import java.util.Optional;

import javax.annotation.Nullable;


/**
 * Simple wrapper around the headers and the payload received from external AMQP source.
 */
public class InternalMessage {

    private enum Type {
        TEXT,
        BYTES,
        UNKNOWN
    }

    private final Map<String, String> headers;
<<<<<<< HEAD
    @Nullable private final String textPayload;
    @Nullable private final ByteBuffer bytePayload;
    @Nullable private final Type type;
=======
    private final Type type;

    @Nullable
    private final String textPayload;
    @Nullable
    private final ByteBuffer bytePayload;
>>>>>>> 10386d48

    private InternalMessage(final Builder builder) {
        this.headers = builder.headers;
        this.textPayload = builder.textPayload;
        this.bytePayload = builder.bytePayload;
        this.type = builder.type;
    }

    public Map<String, String> getHeaders() {
        return headers;
    }

    /**
     * @param key the header key
     * @param value the header value
     * @return new instance of {@link InternalMessage} including the provided header
     */
    public InternalMessage withHeader(final String key, final String value) {
        return new Builder(this).withAdditionalHeaders(key, value).build();
    }

    /**
     * @param additionalHeaders headers added to message headers
     * @return new instance of {@link InternalMessage} including the provided headers
     */
    public InternalMessage withHeader(final Map<String, String> additionalHeaders) {
        return new Builder(this).withAdditionalHeaders(additionalHeaders).build();
    }

    public Optional<String> findHeader(final String key) {
        return Optional.ofNullable(headers.get(key)).filter(s -> !s.isEmpty());
    }

    public Optional<String> findHeaderIgnoreCase(final String key) {
        return headers.entrySet().stream().filter(e -> key.equalsIgnoreCase(e.getKey())).findFirst()
                .map(Map.Entry::getValue);
    }

    public boolean isTextMessage() {
        return Type.TEXT.equals(type);
    }

    public boolean isBytesMessage() {
        return Type.BYTES.equals(type);
    }

    public Optional<String> getTextPayload() {
        return Optional.ofNullable(textPayload);
    }

    public Optional<ByteBuffer> getBytePayload() {
        return Optional.ofNullable(bytePayload);
    }

    @Override
    public boolean equals(final Object o) {
        if (this == o) return true;
        if (o == null || getClass() != o.getClass()) return false;
        final InternalMessage that = (InternalMessage) o;
        return Objects.equals(headers, that.headers) &&
                Objects.equals(textPayload, that.textPayload) &&
                Objects.equals(bytePayload, that.bytePayload) &&
                type == that.type;
    }

    @Override
    public int hashCode() {
        return Objects.hash(headers, textPayload, bytePayload, type);
    }

    public static class Builder {

        private final Map<String, String> headers;
<<<<<<< HEAD
        @Nullable private String textPayload;
        @Nullable private ByteBuffer bytePayload;
        @Nullable private Type type;
=======
        private Type type = Type.UNKNOWN;
        @Nullable
        private String textPayload;
        @Nullable
        private ByteBuffer bytePayload;
>>>>>>> 10386d48

        public Builder(final Map<String, String> headers) {
            this.headers = headers;
        }

        public Builder(final InternalMessage message) {
            this.headers = new HashMap<>(message.headers);
            this.bytePayload = message.bytePayload;
            this.textPayload = message.textPayload;
        }

        public Builder withAdditionalHeaders(final String key, final String value) {
            headers.put(key, value);
            return this;
        }

        public Builder withAdditionalHeaders(final Map<String, String> additionalHeaders) {
            headers.putAll(additionalHeaders);
            return this;
        }

        public Builder withText(@Nullable final String text) {
            this.type = Type.TEXT;
            this.textPayload = text;
            this.bytePayload = null;
            return this;
        }

        public Builder withBytes(@Nullable final byte[] bytes) {
<<<<<<< HEAD
            if (bytes == null) {
=======
            if (Objects.isNull(bytes)) {
>>>>>>> 10386d48
                withBytes((ByteBuffer) null);
            } else {
                withBytes(ByteBuffer.wrap(bytes));
            }
            return this;
        }

        public Builder withBytes(@Nullable final ByteBuffer bytes) {
            this.type = Type.BYTES;
            this.bytePayload = bytes;
            this.textPayload = null;
            return this;
        }

        public InternalMessage build() {
            return new InternalMessage(this);
        }

    }

    @Override
    public String toString() {
        return "InternalMessage{" +
                "headers=" + headers +
                ", textPayload='" + textPayload + '\'' +
                ", bytePayload='" +
                (bytePayload == null ? "null" : ("'<binary> (size :" + bytePayload.position() + ")")) + "'" +
                ", type=" + type +
                '}';
    }
}<|MERGE_RESOLUTION|>--- conflicted
+++ resolved
@@ -32,18 +32,12 @@
     }
 
     private final Map<String, String> headers;
-<<<<<<< HEAD
-    @Nullable private final String textPayload;
-    @Nullable private final ByteBuffer bytePayload;
-    @Nullable private final Type type;
-=======
     private final Type type;
 
     @Nullable
     private final String textPayload;
     @Nullable
     private final ByteBuffer bytePayload;
->>>>>>> 10386d48
 
     private InternalMessage(final Builder builder) {
         this.headers = builder.headers;
@@ -117,17 +111,11 @@
     public static class Builder {
 
         private final Map<String, String> headers;
-<<<<<<< HEAD
-        @Nullable private String textPayload;
-        @Nullable private ByteBuffer bytePayload;
-        @Nullable private Type type;
-=======
         private Type type = Type.UNKNOWN;
         @Nullable
         private String textPayload;
         @Nullable
         private ByteBuffer bytePayload;
->>>>>>> 10386d48
 
         public Builder(final Map<String, String> headers) {
             this.headers = headers;
@@ -157,11 +145,7 @@
         }
 
         public Builder withBytes(@Nullable final byte[] bytes) {
-<<<<<<< HEAD
-            if (bytes == null) {
-=======
             if (Objects.isNull(bytes)) {
->>>>>>> 10386d48
                 withBytes((ByteBuffer) null);
             } else {
                 withBytes(ByteBuffer.wrap(bytes));
