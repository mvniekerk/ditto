/*
 * Copyright (c) 2017 Contributors to the Eclipse Foundation
 *
 * See the NOTICE file(s) distributed with this work for additional
 * information regarding copyright ownership.
 *
 * This program and the accompanying materials are made available under the
 * terms of the Eclipse Public License 2.0 which is available at
 * http://www.eclipse.org/legal/epl-2.0
 *
 * SPDX-License-Identifier: EPL-2.0
 */
package org.eclipse.ditto.model.base.headers;

import static org.eclipse.ditto.model.base.common.ConditionChecker.checkArgument;
import static org.eclipse.ditto.model.base.common.ConditionChecker.checkNotNull;

import java.text.MessageFormat;
import java.util.AbstractMap;
import java.util.Collections;
import java.util.Comparator;
import java.util.HashMap;
import java.util.List;
import java.util.Map;
import java.util.Optional;
import java.util.Set;
import java.util.stream.Collectors;

import javax.annotation.Nonnull;
import javax.annotation.concurrent.Immutable;

import org.eclipse.ditto.json.JsonArray;
import org.eclipse.ditto.json.JsonFactory;
import org.eclipse.ditto.json.JsonObject;
import org.eclipse.ditto.json.JsonObjectBuilder;
import org.eclipse.ditto.json.JsonValue;
import org.eclipse.ditto.model.base.auth.AuthorizationContext;
import org.eclipse.ditto.model.base.auth.AuthorizationModelFactory;
import org.eclipse.ditto.model.base.auth.AuthorizationSubject;
import org.eclipse.ditto.model.base.headers.entitytag.EntityTag;
import org.eclipse.ditto.model.base.headers.entitytag.EntityTagMatchers;
import org.eclipse.ditto.model.base.json.JsonSchemaVersion;

/**
 * Abstract immutable implementation of {@link DittoHeaders} which is heavily based on {@link AbstractMap}.
 */
@Immutable
@SuppressWarnings("squid:S2160")
public abstract class AbstractDittoHeaders extends AbstractMap<String, String> implements DittoHeaders {

    private final Map<String, String> headers;

    /**
     * Constructs a new {@code AbstractDittoHeaders} object.
     *
     * @param headers the key-value-pairs of the result.
     * @throws NullPointerException if {@code headers} is {@code null}.
     */
    protected AbstractDittoHeaders(final Map<String, String> headers) {
        checkNotNull(headers, "headers map");
        this.headers = Collections.unmodifiableMap(new HashMap<>(headers));
    }

    @Override
    public Optional<String> getCorrelationId() {
        return getStringForDefinition(DittoHeaderDefinition.CORRELATION_ID);
    }

    protected Optional<String> getStringForDefinition(final HeaderDefinition definition) {
        return Optional.ofNullable(headers.get(definition.getKey()));
    }

    @Override
    public Optional<String> getContentType() {
        return getStringForDefinition(DittoHeaderDefinition.CONTENT_TYPE);
    }

    @Override
    public Optional<String> getSource() {
        return getStringForDefinition(DittoHeaderDefinition.SOURCE);
    }

    @Override
    public Optional<JsonSchemaVersion> getSchemaVersion() {
        return getStringForDefinition(DittoHeaderDefinition.SCHEMA_VERSION)
                .map(Integer::valueOf)
                .flatMap(JsonSchemaVersion::forInt);
    }

    @Override
    public List<String> getAuthorizationSubjects() {
        final JsonArray jsonValueArray = getJsonArrayForDefinition(DittoHeaderDefinition.AUTHORIZATION_SUBJECTS);
        return jsonValueArray.stream()
                .map(JsonValue::asString)
                .collect(Collectors.toList());
    }

    protected JsonArray getJsonArrayForDefinition(final HeaderDefinition definition) {
        return getStringForDefinition(definition)
                .map(JsonFactory::newArray)
                .orElseGet(JsonFactory::newArray);
    }

    @Override
    public AuthorizationContext getAuthorizationContext() {
        final List<AuthorizationSubject> authSubjects = getAuthorizationSubjects()
                .stream()
                .map(AuthorizationModelFactory::newAuthSubject)
                .collect(Collectors.toList());
        return AuthorizationModelFactory.newAuthContext(authSubjects);
    }

    @Override
    public Set<String> getReadSubjects() {
        final JsonArray jsonValueArray = getJsonArrayForDefinition(DittoHeaderDefinition.READ_SUBJECTS);
        return jsonValueArray.stream()
                .map(JsonValue::asString)
                .collect(Collectors.toSet());
    }

    @Override
    public Optional<String> getChannel() {
        return getStringForDefinition(DittoHeaderDefinition.CHANNEL);
    }

    @Override
    public boolean isResponseRequired() {
        return getBooleanForDefinition(DittoHeaderDefinition.RESPONSE_REQUIRED).orElse(true);
    }

    /**
     * Resolve type of a header not defined in {@link DittoHeaderDefinition}. Implementations should be fast because
     * this method is called multiple times during serialization of each object.
     *
     * @param key Name of the specific header.
     * @return Header definition of the specific header.
     */
    protected abstract Optional<HeaderDefinition> getSpecificDefinitionByKey(final CharSequence key);

    protected Optional<Boolean> getBooleanForDefinition(final HeaderDefinition definition) {
        return getStringForDefinition(definition)
                .map(JsonFactory::readFrom)
                .filter(JsonValue::isBoolean)
                .map(JsonValue::asBoolean);
    }

    @Override
    public boolean isDryRun() {
        return getBooleanForDefinition(DittoHeaderDefinition.DRY_RUN).orElse(false);
    }

    @Override
    public Optional<String> getOrigin() {
        return getStringForDefinition(DittoHeaderDefinition.ORIGIN);
    }

    @Override
    public Optional<EntityTag> getETag() {
        return getStringForDefinition(DittoHeaderDefinition.ETAG)
                .map(EntityTag::fromString);
    }

    @Override
    public Optional<EntityTagMatchers> getIfMatch() {
        return getStringForDefinition(DittoHeaderDefinition.IF_MATCH)
                .map(EntityTagMatchers::fromCommaSeparatedString);
    }

    @Override
    public Optional<EntityTagMatchers> getIfNoneMatch() {
        return getStringForDefinition(DittoHeaderDefinition.IF_NONE_MATCH)
                .map(EntityTagMatchers::fromCommaSeparatedString);
    }

    @Override
<<<<<<< HEAD
    public Optional<String> getMapper() {
        return getStringForDefinition(DittoHeaderDefinition.MAPPER);
    }

    @Override
    public Optional<Integer> getReplyTarget() {
        // This is an internal header. If NumberFormatException occurs then there is a bug.
        return getStringForDefinition(DittoHeaderDefinition.REPLY_TARGET).map(Integer::valueOf);
=======
    public Optional<String> getInboundPayloadMapper() {
        return getStringForDefinition(DittoHeaderDefinition.INBOUND_PAYLOAD_MAPPER);
>>>>>>> efe7be57
    }

    @Override
    public JsonObject toJson() {
        final JsonObjectBuilder jsonObjectBuilder = JsonFactory.newObjectBuilder();
        forEach((key, value) -> {
            final Class<?> type = getSerializationTypeForKey(key);
            final JsonValue jsonValue = type.isAssignableFrom(String.class)
                    ? JsonFactory.newValue(value)
                    : JsonFactory.readFrom(value);
            jsonObjectBuilder.set(key, jsonValue);
        });
        return jsonObjectBuilder.build();
    }

    private Class<?> getSerializationTypeForKey(final CharSequence key) {
        return getSpecificDefinitionByKey(key)
                .map(HeaderDefinition::getSerializationType)
                .orElseGet(() -> DittoHeaderDefinition.forKey(key)
                        .map(HeaderDefinition::getSerializationType)
                        .orElse(String.class));
    }

    @Override
    public String put(final String key, final String value) {
        throw newUnsupportedOperationException();
    }

    private static UnsupportedOperationException newUnsupportedOperationException() {
        return new UnsupportedOperationException("Ditto Headers are immutable!");
    }

    @Override
    public String remove(final Object key) {
        throw newUnsupportedOperationException();
    }

    @Override
    public void putAll(@Nonnull final Map<? extends String, ? extends String> m) {
        throw newUnsupportedOperationException();
    }

    @Override
    public void clear() {
        throw newUnsupportedOperationException();
    }

    @Nonnull
    @Override
    public Set<Entry<String, String>> entrySet() {
        return headers.entrySet();
    }

    @Override
    public boolean isEntriesSizeGreaterThan(final long size) {
        checkArgument(size, s -> 0 <= size,
                () -> MessageFormat.format("The size to compare to must not be negative but it was <{0}>!", size));

        long quota = size;

        for (final Entry<String, String> entry : headers.entrySet()) {
            quota -= getEntryLength(entry);
            if (0 > quota) {
                return true;
            }
        }
        return false;
    }

    @Override
    public DittoHeaders truncate(final long maxSizeBytes) {
        checkArgument(maxSizeBytes, s -> 0 <= maxSizeBytes,
                () -> MessageFormat.format("The max size bytes must not be negative but it was <{0}>!", maxSizeBytes));

        final DittoHeadersBuilder builder = DittoHeaders.newBuilder();
        long quota = maxSizeBytes;

        for (final Map.Entry<String, String> entry : getSortedEntriesByLength()) {
            quota -= getEntryLength(entry);
            if (quota < 0) {
                break;
            }
            builder.putHeader(entry.getKey(), entry.getValue());
        }
        return builder.build();
    }

    /*
     * Returns the header entries sorted by their length. The sort order is ascending,
     * i. e. the smallest entry is the first.
     */
    @Nonnull
    private List<Entry<String, String>> getSortedEntriesByLength() {
        return headers.entrySet()
                .stream()
                .sorted(Comparator.comparingInt(AbstractDittoHeaders::getEntryLength))
                .collect(Collectors.toList());
    }

    private static int getEntryLength(final Map.Entry<String, String> entry) {
        final String key = entry.getKey();
        final String value = entry.getValue();

        return key.length() + value.length();
    }

    @Override
    public String toString() {
        return headers.toString();
    }

}<|MERGE_RESOLUTION|>--- conflicted
+++ resolved
@@ -173,19 +173,14 @@
     }
 
     @Override
-<<<<<<< HEAD
-    public Optional<String> getMapper() {
-        return getStringForDefinition(DittoHeaderDefinition.MAPPER);
+    public Optional<String> getInboundPayloadMapper() {
+        return getStringForDefinition(DittoHeaderDefinition.INBOUND_PAYLOAD_MAPPER);
     }
 
     @Override
     public Optional<Integer> getReplyTarget() {
         // This is an internal header. If NumberFormatException occurs then there is a bug.
         return getStringForDefinition(DittoHeaderDefinition.REPLY_TARGET).map(Integer::valueOf);
-=======
-    public Optional<String> getInboundPayloadMapper() {
-        return getStringForDefinition(DittoHeaderDefinition.INBOUND_PAYLOAD_MAPPER);
->>>>>>> efe7be57
     }
 
     @Override
