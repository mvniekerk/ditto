/*
 * Copyright (c) 2017-2018 Bosch Software Innovations GmbH.
 *
 * All rights reserved. This program and the accompanying materials
 * are made available under the terms of the Eclipse Public License v2.0
 * which accompanies this distribution, and is available at
 * https://www.eclipse.org/org/documents/epl-2.0/index.php
 *
 * SPDX-License-Identifier: EPL-2.0
 */
package org.eclipse.ditto.model.placeholders;

import static org.eclipse.ditto.model.placeholders.Expression.SEPARATOR;

import java.util.ArrayList;
import java.util.Collections;
import java.util.List;
import java.util.Objects;
import java.util.Optional;
import java.util.UUID;
import java.util.function.Function;
import java.util.regex.Matcher;
import java.util.regex.Pattern;
import java.util.stream.Collectors;

import javax.annotation.Nullable;
import javax.annotation.concurrent.Immutable;

import org.eclipse.ditto.model.base.common.Placeholders;
import org.eclipse.ditto.model.base.exceptions.DittoRuntimeException;
import org.eclipse.ditto.model.connectivity.UnresolvedPlaceholderException;

/**
 * Immutable implementation of {@link ExpressionResolver} containing the logic of how an expression is resolved.
 */
@Immutable
final class ImmutableExpressionResolver implements ExpressionResolver {

    private static final int MAX_COUNT_PIPELINE_FUNCTIONS = 10;

    private static final String OR = "|";

    private static final String NO_QUOTE = "[^|'\"]++";

    private static final String SINGLE_QUOTED_STRING =
            String.format("'%s'", PipelineFunction.SINGLE_QUOTED_STRING_CONTENT);

    private static final String DOUBLE_QUOTED_STRING =
            String.format("\"%s\"", PipelineFunction.DOUBLE_QUOTED_STRING_CONTENT);

    private static final String PIPE_STAGE =
            "(?:" + NO_QUOTE + OR + SINGLE_QUOTED_STRING + OR + DOUBLE_QUOTED_STRING + ")++";

    private static final Pattern PIPE_STAGE_PATTERN = Pattern.compile(PIPE_STAGE);

    private static final String PIPE_PATTERN_STR = PIPE_STAGE + "(?:\\|" + PIPE_STAGE + ")*+";

    private static final Pattern PIPE_PATTERN = Pattern.compile(PIPE_PATTERN_STR);

    private static final Function<String, DittoRuntimeException> UNRESOLVED_INPUT_HANDLER = unresolvedInput ->
            UnresolvedPlaceholderException.newBuilder(unresolvedInput).build();

    private static final String DEFAULT_VALIDATION_STRING_ID = "justForValidation_" + UUID.randomUUID().toString();
    private final String placeholderReplacementInValidation;

    private final List<PlaceholderResolver<?>> placeholderResolvers;

    ImmutableExpressionResolver(final List<PlaceholderResolver<?>> placeholderResolvers) {
        this(placeholderResolvers, DEFAULT_VALIDATION_STRING_ID);
    }

    ImmutableExpressionResolver(final List<PlaceholderResolver<?>> placeholderResolvers,
            final String stringUsedInPlaceholderValidation) {
        this.placeholderResolvers = Collections.unmodifiableList(new ArrayList<>(placeholderResolvers));
        this.placeholderReplacementInValidation = stringUsedInPlaceholderValidation;
    }

    @Override
    public String resolve(final String expressionTemplate, final boolean allowUnresolved) {

        String templateInWork = expressionTemplate;
        int placeholdersIdx = 0;
        while (Placeholders.containsAnyPlaceholder(templateInWork) && placeholdersIdx < placeholderResolvers.size()) {
            final PlaceholderResolver<?> placeholderResolver = placeholderResolvers.get(placeholdersIdx);

            final Function<String, Optional<String>> placeholderReplacerFunction =
                    makePlaceholderReplacerFunction(placeholderResolver);

            placeholdersIdx++;
            final boolean isLastPlaceholderResolver = placeholdersIdx == placeholderResolvers.size();
            templateInWork = Placeholders.substitute(templateInWork, placeholderReplacerFunction,
                    UNRESOLVED_INPUT_HANDLER, !isLastPlaceholderResolver || allowUnresolved);
        }

        return templateInWork;
    }

    @Override
    public Optional<String> resolveSinglePlaceholder(final String placeholder) {

        for (final PlaceholderResolver<?> resolver : placeholderResolvers) {

            final Optional<String> resolvedOpt = makePlaceholderReplacerFunction(resolver).apply(placeholder);
            if (resolvedOpt.isPresent()) {
                return resolvedOpt;
            }
        }

        return Optional.empty();
    }

    private Function<String, Optional<String>> makePlaceholderReplacerFunction(
            final PlaceholderResolver<?> placeholderResolver) {

        return template -> {

            final List<String> pipelineStagesExpressions = getPipelineStagesExpressions(template);
            final String placeholderTemplate = getFirstPlaceholderInPipe(pipelineStagesExpressions);
            final Pipeline pipeline = getPipelineFromExpressions(pipelineStagesExpressions);

            final Optional<String> placeholderWithoutPrefix =
                    resolvePlaceholderWithoutPrefixIfSupported(placeholderResolver, placeholderTemplate);
            return placeholderWithoutPrefix
                    .map(p -> resolvePlaceholder(placeholderResolver, p))
                    .flatMap(pipelineInput -> {
                        if (Optional.of(placeholderReplacementInValidation).equals(pipelineInput)) {
                            pipeline.validate();
                            // let the input pass if validation succeeded:
                            return pipelineInput;
                        }
                        return pipeline.execute(pipelineInput, this);
                    });

        };
    }

    private List<String> getPipelineStagesExpressions(final String template) {

        if (!PIPE_PATTERN.matcher(template).matches()) {
            throw UNRESOLVED_INPUT_HANDLER.apply(template);
        }

        final List<String> pipelineStagesExpressions = new ArrayList<>();
        final Matcher matcher = PIPE_STAGE_PATTERN.matcher(template);

        while (matcher.find()) {
            pipelineStagesExpressions.add(matcher.group().trim());

<<<<<<< HEAD
            if (pipelineStagesExpressions.size() >
                    MAX_COUNT_PIPELINE_FUNCTIONS + 1) { // +1 for the starting placeholder
=======
            // +1 for the starting placeholder
            if (pipelineStagesExpressions.size() > MAX_COUNT_PIPELINE_FUNCTIONS + 1) {
>>>>>>> feede6e0
                throw PlaceholderFunctionTooComplexException.newBuilder(MAX_COUNT_PIPELINE_FUNCTIONS).build();
            }
        }
        return pipelineStagesExpressions;
    }

    private String getFirstPlaceholderInPipe(final List<String> pipelineStagesExpressions) {
        if (pipelineStagesExpressions.isEmpty()) {
            return "";
        }
        return pipelineStagesExpressions.get(0); // the first pipeline stage has to start with a placeholder
    }

    private Pipeline getPipelineFromExpressions(final List<String> pipelineStagesExpressions) {
        final List<String> pipelineStages = pipelineStagesExpressions.stream()
                .skip(1) // ignore first, as the first one is a placeholder that will be used as the input for the pipeline
                .collect(Collectors.toList());
        return new ImmutablePipeline(ImmutableFunctionExpression.INSTANCE, pipelineStages);
    }

    private Optional<String> resolvePlaceholderWithoutPrefixIfSupported(final PlaceholderResolver<?> resolver,
            final String placeholder) {
        final int separatorIndex = placeholder.indexOf(SEPARATOR);
        if (separatorIndex == -1) {
            throw UnresolvedPlaceholderException.newBuilder(placeholder).build();
        }
        final String prefix = placeholder.substring(0, separatorIndex).trim();
        if (prefix.equals(resolver.getPrefix())) {
            return Optional.of(placeholder.substring(separatorIndex + 1).trim());
        }
        return Optional.empty();
    }

    private Optional<String> resolvePlaceholder(final PlaceholderResolver<?> resolver,
            final String placeholderWithoutPrefix) {
        return Optional.of(resolver)
                .filter(p -> p.supports(placeholderWithoutPrefix))
                .flatMap(p -> {
                    if (resolver.isForValidation()) {
                        return Optional.of(placeholderReplacementInValidation);
                    } else {
                        return resolver.resolve(placeholderWithoutPrefix);
                    }
                });
    }

    @Override
    public boolean equals(@Nullable final Object o) {
        if (this == o) {
            return true;
        }
        if (!(o instanceof ImmutableExpressionResolver)) {
            return false;
        }
        final ImmutableExpressionResolver that = (ImmutableExpressionResolver) o;
        return Objects.equals(placeholderReplacementInValidation, that.placeholderReplacementInValidation) &&
                Objects.equals(placeholderResolvers, that.placeholderResolvers);
    }

    @Override
    public int hashCode() {
        return Objects.hash(placeholderReplacementInValidation, placeholderResolvers);
    }

    @Override
    public String toString() {
        return getClass().getSimpleName() + " [" +
                ", placeholderReplacementInValidation=" + placeholderReplacementInValidation +
                ", placeholderResolvers=" + placeholderResolvers +
                "]";
    }

}<|MERGE_RESOLUTION|>--- conflicted
+++ resolved
@@ -146,13 +146,8 @@
         while (matcher.find()) {
             pipelineStagesExpressions.add(matcher.group().trim());
 
-<<<<<<< HEAD
-            if (pipelineStagesExpressions.size() >
-                    MAX_COUNT_PIPELINE_FUNCTIONS + 1) { // +1 for the starting placeholder
-=======
             // +1 for the starting placeholder
             if (pipelineStagesExpressions.size() > MAX_COUNT_PIPELINE_FUNCTIONS + 1) {
->>>>>>> feede6e0
                 throw PlaceholderFunctionTooComplexException.newBuilder(MAX_COUNT_PIPELINE_FUNCTIONS).build();
             }
         }
