---
title: AMQP 1.0 protocol binding
keywords: binding, protocol, amqp, amqp10
tags: [protocol, connectivity]
permalink: connectivity-protocol-bindings-amqp10.html
---

When messages are sent in [Ditto Protocol](protocol-overview.html) (as `UTF-8` encoded String payload), 
the `content-type` of AMQP 1.0 messages must be set to:

```
application/vnd.eclipse.ditto+json
```

If messages which are not in Ditto Protocol should be processed, a [payload mapping](connectivity-mapping.html) must
be configured for the AMQP 1.0 connection in order to transform the messages. 

## AMQP 1.0 properties

Supported AMQP 1.0 properties which are interpreted in a specific way are:

* `content-type`: for defining the Ditto Protocol content-type
* `correlation-id`: for correlating request messages to responses

## Specific connection configuration

### Source format

Any `source` item defines an `addresses` array of source identifiers (e.g. Eclipse Hono's 
[Telemetry API](https://www.eclipse.org/hono/api/telemetry-api)) to consume messages from
and `authorizationContext` array that contains the authorization subjects in whose context
inbound messages are processed. These subjects may contain placeholders, see 
[placeholders](basic-connections.html#placeholder-for-source-authorization-subjects) section for more information.

```json
{
  "addresses": [
    "<source>",
    "..."
  ],
  "authorizationContext": ["ditto:inbound-auth-subject", "..."]
}
```

### Target format

An AMQP 1.0 connection requires the protocol configuration target object to have an `address` property with a source
identifier. The target address may contain placeholders, see 
[placeholders](basic-connections.html#placeholder-for-target-addresses) section for more 
information. It is continued with a list of topic strings, each representing a subscription of a Ditto
[protocol topic](protocol-specification-topic.html) and an array of authorization subjects. Outbound messages 
are published to the configured target address if one of these subjects have READ permission on the Thing that is 
associated with a message. 

```json
{
  "address": "<target>",
  "topics": [
    "_/_/things/twin/events",
    "_/_/things/live/messages"
  ],
  "authorizationContext": ["ditto:outbound-auth-subject", "..."]
}
```

### Specific configuration properties

The specific configuration properties are interpreted as 
[JMS Configuration options](https://qpid.apache.org/releases/qpid-jms-0.34.0/docs/index.html#jms-configuration-options). 
Use these to customize and tweak your connection as needed.



## Establishing connecting to an AMQP 1.0 endpoint

Ditto's [Connectivity service](architecture-services-connectivity.html) is responsible for creating new and managing 
existing connections.

This can be done dynamically at runtime without the need to restart any microservice using a
[Ditto DevOps command](installation-operating.html#devops-commands).

Example connection configuration to create a new AMQP 1.0 connection:

```json
{
  "id": "hono-example-connection-123",
  "connectionType": "amqp-10",
  "connectionStatus": "open",
<<<<<<< HEAD
  "authorizationContext": ["<<<my-subject-id-included-in-policy-or-acl>>>"],
=======
>>>>>>> 03bb7f78
  "failoverEnabled": true,
  "uri": "amqps://user:password@hono.eclipse.org:5671",
  "sources": [
    {
      "addresses": [
        "telemetry/FOO"
      ],
      "authorizationContext": ["ditto:inbound-auth-subject"]
    }
  ],
  "targets": [
    {
      "address": "events/twin",
      "topics": [
        "_/_/things/twin/events"
      ],
      "authorizationContext": ["ditto:outbound-auth-subject"]
    }
  ]
}
```

## Messages

Messages consumed via the AMQP 1.0 binding are treated similar to the [WebSocket binding](httpapi-protocol-bindings-websocket.html)
meaning that the messages are expected to be [Ditto Protocol](protocol-overview.html) messages serialized as JSON (as 
shown for example in the [protocol examples](protocol-examples.html)). If your payload is not conform to the [Ditto
Protocol](protocol-overview.html), you can configure a custom [payload mapping](connectivity-mapping.html).<|MERGE_RESOLUTION|>--- conflicted
+++ resolved
@@ -86,10 +86,6 @@
   "id": "hono-example-connection-123",
   "connectionType": "amqp-10",
   "connectionStatus": "open",
-<<<<<<< HEAD
-  "authorizationContext": ["<<<my-subject-id-included-in-policy-or-acl>>>"],
-=======
->>>>>>> 03bb7f78
   "failoverEnabled": true,
   "uri": "amqps://user:password@hono.eclipse.org:5671",
   "sources": [
